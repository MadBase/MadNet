/**
 *  @file
 *  @copyright defined in aergo/LICENSE.txt
 */

package trie

import (
	"bytes"
	"encoding/hex"

	"github.com/MadBase/MadNet/constants"
	"github.com/MadBase/MadNet/internal/testing/environment"
	"github.com/MadBase/MadNet/utils"
	"github.com/dgraph-io/badger/v2"

	"fmt"
	"testing"
)

func prefixFn() []byte {
	return []byte("aa")
}

func TestSmtEmptyTrie(t *testing.T) {
	smt := NewSMT(nil, Hasher, prefixFn)
	if !bytes.Equal([]byte{}, smt.Root) {
		t.Fatal("empty trie root hash not correct")
	}
}

func testDb(t *testing.T, fn func(txn *badger.Txn) error) {
	t.Helper()
	db := environment.SetupBadgerDatabase(t)
	err := db.Update(fn)
	if err != nil {
		t.Fatal(err)
	}
}

func TestSmtUpdateAndGet(t *testing.T) {
	t.Parallel()
	fn := func(txn *badger.Txn) error {
		smt := NewSMT(nil, Hasher, prefixFn)
		// Add state to empty trie
		keys := GetFreshData(10, 32)
		values := GetFreshData(10, 32)
		ch := make(chan mresult, 1)
		defer close(ch)
		smt.update(txn, smt.Root, keys, values, nil, 0, smt.TrieHeight, ch)
		res := <-ch
		root := res.update

		// Check all keys have been stored
		for i, key := range keys {
			value, _ := smt.get(txn, root, key, nil, 0, smt.TrieHeight)
			if !bytes.Equal(values[i], value) {
				t.Fatal("value not updated")
			}
		}

		// Append to the trie
		newKeys := GetFreshData(5, 32)
		newValues := GetFreshData(5, 32)
		ch = make(chan mresult, 1)
		defer close(ch)
		smt.update(txn, root, newKeys, newValues, nil, 0, smt.TrieHeight, ch)
		res = <-ch
		newRoot := res.update
		if bytes.Equal(root, newRoot) {
			t.Fatal("trie not updated")
		}
		for i, newKey := range newKeys {
			newValue, _ := smt.get(txn, newRoot, newKey, nil, 0, smt.TrieHeight)
			if !bytes.Equal(newValues[i], newValue) {
				t.Fatal("failed to get value")
			}
		}
		// Check old keys are still stored
		for i, key := range keys {
			value, _ := smt.get(txn, newRoot, key, nil, 0, smt.TrieHeight)
			if !bytes.Equal(values[i], value) {
				t.Fatal("failed to get value")
			}
		}
		return nil
	}
	testDb(t, fn)
}

func TestSmtPublicUpdateAndGet(t *testing.T) {
	t.Parallel()
	smt := NewSMT(nil, Hasher, prefixFn)
	fn := func(txn *badger.Txn) error {
		// Add state to empty trie
		keys := GetFreshData(5, 32)
		values := GetFreshData(5, 32)
		root, err := smt.Update(txn, keys, values)
		if err != nil {
			t.Fatal(err)
		}

		// Check all keys have been stored
		for i, key := range keys {
			value, _ := smt.Get(txn, key)
			if !bytes.Equal(values[i], value) {
				t.Fatal("trie not updated")
			}
		}
		if !bytes.Equal(root, smt.Root) {
			t.Fatal("Root not stored")
		}

		newValues := GetFreshData(5, 32)
		_, err = smt.Update(txn, keys, newValues)
		if err == nil {
			t.Fatal("multiple updates don't cause an error")
		}
		return nil
	}
	testDb(t, fn)
}

func TestSmtDelete(t *testing.T) {
	t.Parallel()
	fn := func(txn *badger.Txn) error {
		smt := NewSMT(nil, Hasher, prefixFn)
		// Add state to empty trie
		keys := GetFreshData(10, 32)
		values := GetFreshData(10, 32)
		ch := make(chan mresult, 1)
		defer close(ch)
		smt.update(txn, smt.Root, keys, values, nil, 0, smt.TrieHeight, ch)
		res := <-ch
		root := res.update
		value, _ := smt.get(txn, root, keys[0], nil, 0, smt.TrieHeight)
		if !bytes.Equal(values[0], value) {
			t.Fatal("trie not updated")
		}

		// Delete from trie
		// To delete a key, just set its value to Default leaf hash.
		ch = make(chan mresult, 1)
		defer close(ch)
		smt.update(txn, root, keys[0:1], [][]byte{DefaultLeaf}, nil, 0, smt.TrieHeight, ch)
		_, err := smt.Commit(txn, 1)
		if err != nil {
			t.Fatal(err)
		}
		res = <-ch
		newRoot := res.update
		newValue, _ := smt.get(txn, newRoot, keys[0], nil, 0, smt.TrieHeight)
		if len(newValue) != 0 {
			t.Fatal("Failed to delete from trie")
		}
		// Remove deleted key from keys and check root with a clean trie.
		smt2 := NewSMT(nil, Hasher, prefixFn)
		ch = make(chan mresult, 1)
		defer close(ch)
		smt2.update(txn, smt2.Root, keys[1:], values[1:], nil, 0, smt.TrieHeight, ch)
		_, err = smt2.Commit(txn, 1)
		if err != nil {
			t.Fatal(err)
		}
		res = <-ch
		cleanRoot := res.update
		if !bytes.Equal(newRoot, cleanRoot) {
			t.Fatal("roots mismatch")
		}

		//Empty the trie
		var newValues [][]byte
		for i := 0; i < 10; i++ {
			newValues = append(newValues, DefaultLeaf)
		}
		ch = make(chan mresult, 1)
		defer close(ch)
		smt.update(txn, root, keys, newValues, nil, 0, smt.TrieHeight, ch)
		res = <-ch
		root = res.update
		if len(root) != 0 {
			t.Fatal("empty trie root hash not correct")
		}
		// Test deleting an already empty key
		smt = NewSMT(nil, Hasher, prefixFn)
		keys = GetFreshData(2, 32)
		values = GetFreshData(2, 32)
		root, _ = smt.Update(txn, keys, values)
		key0 := make([]byte, 32)
		key1 := make([]byte, 32)
		_, err = smt.Update(txn, [][]byte{key0, key1}, [][]byte{DefaultLeaf, DefaultLeaf})
		if err == nil {
			t.Fatal("Should have raised an error")
		}
		if !bytes.Equal(root, smt.Root) {
			t.Fatal("deleting a default key shouldn't modify the tree")
		}
		return nil
	}
	testDb(t, fn)
}

// test updating and deleting at the same time
func TestTrieUpdateAndDelete(t *testing.T) {
	t.Parallel()
	fn := func(txn *badger.Txn) error {
		smt := NewSMT(nil, Hasher, prefixFn)
		keys := GetFreshData(2, 32)
		values := GetFreshData(2, 32)
		root, err := smt.Update(txn, keys, values)
		if err != nil {
			t.Fatal(err)
		}
		_, err = smt.Commit(txn, 1)
		if err != nil {
			t.Fatal(err)
		}
		cheight, err := smt.db.getCommitHeightDB(txn)
		if err != nil {
			t.Fatal(err)
		}
		if cheight != 1 {
			t.Fatal("commit height wrong after update with commit, cheight is", cheight)
		}
		croot, err := smt.db.getRootForHeightDB(txn, 1)
		if err != nil {
			t.Fatal(err)
		}
		if !bytes.Equal(croot, root) {
			t.Fatal("commit root wrong after update commit")
		}

		vv, err := smt.Get(txn, keys[0])
		if err != nil {
			t.Fatal(err)
		}
		if !bytes.Equal(vv, values[0]) {
			t.Fatal("key not inserted after commit")
		}

		newvalues := [][]byte{}
		newvalues = append(newvalues, DefaultLeaf)
		newkeys := [][]byte{}
		newkeys = append(newkeys, keys[0])
		root2, err := smt.Update(txn, newkeys, newvalues)
		if err != nil {
			t.Fatal(err)
		}
		_, err = smt.Commit(txn, 2)
		if err != nil {
			t.Fatal(err)
		}

		vvv, err := smt.Get(txn, keys[0])
		if err != nil {
			t.Fatal(err)
		}
		if vvv != nil {
			t.Fatal("key not deleted")
		}

		var node Hash
		copy(node[:], root2)

		cheight, err = smt.db.getCommitHeightDB(txn)
		if err != nil {
			t.Fatal(err)
		}
		if cheight != 2 {
			t.Fatal("commit height wrong after update with commit, cheight is", cheight)
		}
		croot, err = smt.db.getRootForHeightDB(txn, 2)
		if err != nil {
			t.Fatal(err)
		}
		if !bytes.Equal(croot, root2) {
			t.Fatal("commit root wrong after update commit")
		}

		keys = GetFreshData(2, 32)
		values = GetFreshData(2, 32)
		root3, err := smt.Update(txn, keys, values)
		if err != nil {
			t.Fatal(err)
		}
		_, err = smt.Commit(txn, 3)
		if err != nil {
			t.Fatal(err)
		}

		cheight, err = smt.db.getCommitHeightDB(txn)
		if err != nil {
			t.Fatal(err)
		}
		if cheight != 3 {
			t.Fatal("commit height wrong after update with commit")
		}
		croot, err = smt.db.getRootForHeightDB(txn, 3)
		if err != nil {
			t.Fatal(err)
		}
		if !bytes.Equal(croot, root3) {
			t.Fatal("commit root wrong after update commit")
		}
		_, err = smt.db.getRootForHeightDB(txn, 2)
		if err != nil {
			if err != badger.ErrKeyNotFound {
				t.Fatal("old commit root not removed after update commit", err)
			}
		}
		return nil
	}
	testDb(t, fn)
}

func TestVerifySubtree(t *testing.T) {
	t.Parallel()
	db := environment.SetupBadgerDatabase(t)

	smt := NewSMT(nil, Hasher, prefixFn)
	for i := 0; i < 1024; i++ {
		keys := GetFreshData(1, 32)
		values := GetFreshData(1, 32)

		fn := func(txn *badger.Txn) error {
			// Add state to empty trie
			_, err := smt.Update(txn, keys, values)
			if err != nil {
				return err
			}
			_, err = smt.Commit(txn, 1)
			if err != nil {
				return err
			}
			return nil
		}

		err := db.Update(fn)
		if err != nil {
			t.Error(err)
		}

		var node Hash
		copy(node[:], smt.Root)

		var batch [][]byte
		err = db.View(func(txn *badger.Txn) error {
			var err error
			batch, err = smt.loadBatch(txn, smt.Root)
			if err != nil {
				return err
			}
			return nil
		})
		if err != nil {
			t.Fatal(err)
		}

		//_, res := smt.verifyBatch(batch, 0, 4, 252, smt.Root, false)
		_, res := smt.verifyBatchEasy(batch, smt.Root, 0)
		//_, res := smt.verifyBatch(batch, 0, 1, 256, smt.Root, false)
		if res != true {
			t.Fatal("the sub tree verification did not succeed")
		}

		unfinished, _, ok := smt.getInteriorNodesNext(batch, 0, 4, 252, smt.Root)
		if !ok {
			t.Fatal("not ok")
		}

		for i := 0; i < len(unfinished); i++ {
			var subBatch [][]byte
			err = db.View(func(txn *badger.Txn) error {
				var err error
				subBatch, err = smt.loadBatch(txn, unfinished[i])
				if err != nil {
					return err
				}
				return nil
			})
			if err != nil {
				t.Fatal(err)
			}

			if len(unfinished[i]) > 0 && bytes.Equal(subBatch[0], []byte{0}) {
				_, res := smt.verifyBatchEasy(subBatch, unfinished[i], 1)
				if res != true {
					t.Fatal("the sub tree verification did not succeed")
				}

			} else {
				_, res := smt.verifyBatchEasy(subBatch, unfinished[i], 1)
				if res != true {
					t.Fatal("the sub tree verification did not succeed")
				}

				tmp, _, ok := smt.getInteriorNodesNext(subBatch, 0, 4, 248, unfinished[i])
				if !ok {
					t.Fatal("not ok")
				}
				if len(tmp) > 0 {
					t.Fatal("RETURNED INTERIORNODESNEXT FOR SHORTCUT NODE")
				}
			}
		}
	}
}

func TestSmtFastSync(t *testing.T) {
	t.Parallel()
	type pending struct {
		layer int
		hash  []byte
	}
	db := environment.SetupBadgerDatabase(t)
	db2 := environment.SetupBadgerDatabase(t)

	numKeys := 64
	depKeys := 32
	randKeys := numKeys - depKeys
	smt := NewSMT(nil, Hasher, prefixFn)
	smt2 := NewSMT(nil, Hasher, prefixFn)
	loopStart := 1
	keys := [][]byte{}
	for i := loopStart; i < loopStart+depKeys; i++ {
		iBytes := utils.MarshalUint32(uint32(i))
		keys = append(keys, utils.ForceSliceToLength(iBytes, 32))
	}
	keysNext := GetFreshDataUnsorted(randKeys, 32)
	keys = append(keys, keysNext...)
	values := GetFreshDataUnsorted(numKeys, 32)
	keysSorted, valuesSorted, err := utils.SortKVs(keys, values)
	if err != nil {
		t.Fatal(err)
	}
	keys2 := [][]byte{}
	values2 := [][]byte{}
	for i := 0; i < len(keysSorted); i++ {
		keyCopyI := utils.CopySlice(keysSorted[i])
		valueCopyI := utils.CopySlice(valuesSorted[i])
		keys2 = append(keys2, keyCopyI)
		values2 = append(values2, valueCopyI)
	}

	for i := 0; i < len(keysSorted); i++ {
		err = db.Update(func(txn *badger.Txn) error {
			// Add state to empty trie
			_, err := smt.Update(txn, [][]byte{keysSorted[i]}, [][]byte{valuesSorted[i]})
			if err != nil {
				return err
			}
			_, err = smt.Commit(txn, uint32(1+i))
			if err != nil {
				return err
			}
			return nil
		})
		if err != nil {
			t.Error(err)
		}
	}

	leaves := []LeafNode{}
	var subBatchStart []pending
	err = db2.Update(func(txn *badger.Txn) error {

		var batch []byte
		err := db.View(func(txn2 *badger.Txn) error {
			tmp, err := GetNodeDB(txn2, prefixFn(), smt.Root)
			if err != nil {
				t.Fatal(err)
			}
			batch = utils.CopySlice(tmp)
			_, err = smt.parseBatch(tmp)
			if err != nil {
				t.Fatal(err)
			}
			return nil
		})
		if err != nil {
			t.Fatal(err)
		}
		tmp, layer, lvs, err := smt2.StoreSnapShotNode(txn, batch, smt.Root, 0)
		if err != nil {
			t.Fatal(err)
		}
		for i := 0; i < len(tmp); i++ {
			subBatchStart = append(subBatchStart, pending{layer, tmp[i]})
		}
		for i := 0; i < len(lvs); i++ {
			leaves = append(leaves, lvs[i])
		}
		return nil
	})
	if err != nil {
		t.Fatal(err)
	}

	recur := func(subBatch []pending) []pending {
		subBatchNew := []pending{}
		for i := 0; i < len(subBatch); i++ {
			err = db2.Update(func(txn *badger.Txn) error {
				var batch []byte
				err := db.View(func(txn2 *badger.Txn) error {
					tmp, err := GetNodeDB(txn2, prefixFn(), subBatch[i].hash)
					if err != nil {
						t.Fatal(err)
					}
					_, err = smt.parseBatch(tmp)
					if err != nil {
						t.Fatal(err)
					}
					batch = utils.CopySlice(tmp)
					return nil
				})
				if err != nil {
					t.Fatal(err)
				}
				tmp, layer, lvs, err := smt2.StoreSnapShotNode(txn, batch, subBatch[i].hash, subBatch[i].layer)
				if err != nil {
					t.Fatal(err)
				}
				l := uint16(layer)
				for j := 0; j < len(tmp); j++ {
					subBatchNew = append(subBatchNew, pending{int(l), tmp[j]})
				}
				for i := 0; i < len(lvs); i++ {
					leaves = append(leaves, lvs[i])
				}
				return nil
			})
			if err != nil {
				t.Fatal(err)
			}
		}
		return subBatchNew
	}

	subBatchNext := recur(subBatchStart)
	for {
		subBatchNext = recur(subBatchNext)
		if len(subBatchNext) == 0 {
			break
		}
	}

	err = db.Update(func(txn *badger.Txn) error {
		err := smt2.FinalizeSnapShotRoot(txn, smt.Root, uint32(len(keysSorted)))
		if err != nil {
			t.Fatal(err)
		}
		return nil
	})
	if err != nil {
		t.Fatal(err)
	}

	smt3 := NewSMT(smt.Root, Hasher, prefixFn)

	err = db2.View(func(txn *badger.Txn) error {
		batch, err := smt3.loadBatch(txn, smt.Root)
		if err != nil {
			t.Fatal(err)
		}
		_, ok := smt3.verifyBatchEasy(batch, smt.Root, 0)
		if !ok {
			t.Fatal("not okay here")
		}
		for k := 0; k < len(valuesSorted); k++ {
			fmt.Printf("Idx: %v; key: %x; value: %x\n", k, keysSorted[k], valuesSorted[k])
		}
		for i, key := range keys2 {
			value, err := smt3.Get(txn, key)
			if err != nil {
				t.Fatalf("%v, err: %v\n", i, err)
			}
			if !bytes.Equal(value, valuesSorted[i]) {
				t.Fatalf("values do not match at i = %v; valid idx: %v\n    key: %x\n    valueTrue: %x\n    valueIs:   %x", i, -1, key, values2[i], value)
			}
		}
		return nil
	})
	if err != nil {
		t.Fatal(err)
	}

	if len(leaves) != len(keys) {
		t.Fatalf("Cardinality is different: leaves:%v  keys:%v", len(leaves), len(keys))
	}

	setmap := make(map[[32]byte][]byte)
	for i := 0; i < len(keys); i++ {
		k := [32]byte{}
		copy(k[:], keys[i])
		setmap[k] = values[i]
	}

	leafmap := make(map[[32]byte][]byte)
	for i := 0; i < len(leaves); i++ {
		k := [32]byte{}
		copy(k[:], leaves[i].Key)
		leafmap[k] = leaves[i].Value
	}

	boolmap := make(map[[32]byte]bool)
	for k, v := range leafmap {
		boolmap[k] = true
		if !bytes.Equal(v[:], leafmap[k]) {
			t.Fatal("not equal")
		}
	}

	if len(boolmap) != len(keys) {
		t.Fatal("not equal")
	}
}

func TestTrieMerkleProof(t *testing.T) {
	t.Parallel()
	db := environment.SetupBadgerDatabase(t)

	smt := NewSMT(nil, Hasher, prefixFn)

<<<<<<< HEAD
	err = db.Update(func(txn *badger.Txn) error {
=======
	err := db.Update(func(txn *badger.Txn) error {
>>>>>>> cf37d5a4
		// Add state to empty trie
		keys := GetFreshData(10, 32)
		values := GetFreshData(10, 32)
		_, err := smt.Update(txn, keys, values)
		if err != nil {
			t.Fatal(err)
		}
		_, err = smt.Commit(txn, 1)
		if err != nil {
			t.Fatal(err)
		}
		for i, key := range keys {
			ap, _, k, v, _ := smt.MerkleProof(txn, key)
			if !smt.VerifyInclusion(ap, key, values[i]) {
				t.Fatalf("failed to verify inclusion proof")
			}
			if !bytes.Equal(key, k) && !bytes.Equal(values[i], v) {
				t.Fatalf("merkle proof didnt return the correct key-value pair")
			}
		}
		emptyKey := Hasher([]byte("non-member"))
		ap, included, proofKey, proofValue, _ := smt.MerkleProof(txn, emptyKey)
		if included {
			t.Fatalf("failed to verify non inclusion proof")
		}
		if !smt.VerifyNonInclusion(ap, emptyKey, proofValue, proofKey) {
			t.Fatalf("failed to verify non inclusion proof")
		}
		return nil
	})
	if err != nil {
		t.Fatal(err)
	}
}

func TestTrieMerkleProofCompressed(t *testing.T) {
	t.Parallel()
	db := environment.SetupBadgerDatabase(t)

	smt := NewSMT(nil, Hasher, prefixFn)
<<<<<<< HEAD
	err = db.Update(func(txn *badger.Txn) error {
=======
	err := db.Update(func(txn *badger.Txn) error {
>>>>>>> cf37d5a4
		// Add state to empty trie
		keys := GetFreshData(10, 32)
		values := GetFreshData(10, 32)
		_, err := smt.Update(txn, keys, values)
		if err != nil {
			t.Fatal(err)
		}
		_, err = smt.Commit(txn, 1)
		if err != nil {
			t.Fatal(err)
		}

		for i, key := range keys {
			bitmap, ap, length, _, k, v, _ := smt.MerkleProofCompressed(txn, key)
			if !smt.VerifyInclusionC(bitmap, key, values[i], ap, length) {
				t.Fatalf("failed to verify inclusion proof")
			}
			if !bytes.Equal(key, k) && !bytes.Equal(values[i], v) {
				t.Fatalf("merkle proof didnt return the correct key-value pair")
			}
		}
		emptyKey := Hasher([]byte("non-member"))
		bitmap, ap, length, included, proofKey, proofValue, _ := smt.MerkleProofCompressed(txn, emptyKey)
		if included {
			t.Fatalf("failed to verify non inclusion proof")
		}
		if !smt.VerifyNonInclusionC(ap, length, bitmap, emptyKey, proofValue, proofKey) {
			t.Fatalf("failed to verify non inclusion proof")
		}
		return nil
	})
	if err != nil {
		t.Fatal(err)
	}
}

func TestGetFinalLeafNodes(t *testing.T) {
	t.Parallel()
	db := environment.SetupBadgerDatabase(t)

	smt := NewSMT(nil, Hasher, prefixFn)
<<<<<<< HEAD
	err = db.Update(func(txn *badger.Txn) error {
=======
	err := db.Update(func(txn *badger.Txn) error {
>>>>>>> cf37d5a4
		// Add state to empty trie
		// keys := GetFreshData(13, 32)
		// values := GetFreshData(13, 32)

		keys := make([][]byte, 3)
		values := make([][]byte, 3)

		keys[0], _ = hex.DecodeString("053f904343f38a38a0241c3b0cfa0ece5261339ce0a274a862d767e4ac6a593a")
		keys[1], _ = hex.DecodeString("9b0213327fefa8e3a844d4394a39178bb2a9a744cac6259986cdb650d9dc3d9e")
		keys[2], _ = hex.DecodeString("fe7718c7f36546a26becb72e332d2920c5d7212a88c4b6e104895fdbf242a347")

		values[0], _ = hex.DecodeString("1f27af0d2dbc9751bc957e9d4d974ebfd922b2a27edbfcac9398b7efb4fd0f79")
		values[1], _ = hex.DecodeString("69bae8b9aa17bf8ae4ff4d9c18fcdaf6539d69beec116f0526e01527e505f800")
		values[2], _ = hex.DecodeString("d657ea5294a3028465353cba73b5b8fcc8f5e631de48240cc7d980fd43fdb612")

		_, err := smt.Update(txn, keys, values)
		if err != nil {
			t.Fatal(err)
		}
		_, err = smt.Commit(txn, 1)
		if err != nil {
			t.Fatal(err)
		}

		temp := smt.Root

		smt.loadDbMux.Lock()
		_, err = smt.db.getNodeDB(txn, temp[:constants.HashLen])
		smt.loadDbMux.Unlock()
		if err != nil {
			fmt.Println(err)
			return err
		}

		batch, err := smt.loadBatch(txn, temp)
		if err != nil {
			t.Fatal(err)
		}

		finalLeafNodes := smt.getFinalLeafNodes(batch, 0)

		if len(finalLeafNodes) != 3 {
			t.Fatal("returned an incorrect number of final leaf values")
		}

		return nil
	})
	if err != nil {
		t.Fatal(err)
	}
}

func TestGetFinalLeafNodesrRValues(t *testing.T) {
	t.Parallel()
	db := environment.SetupBadgerDatabase(t)

	smt := NewSMT(nil, Hasher, prefixFn)
<<<<<<< HEAD
	err = db.Update(func(txn *badger.Txn) error {
=======
	err := db.Update(func(txn *badger.Txn) error {
>>>>>>> cf37d5a4
		// Add state to empty trie
		keys := GetFreshData(13, 32)
		values := GetFreshData(13, 32)

		_, err := smt.Update(txn, keys, values)
		if err != nil {
			t.Fatal(err)
		}
		_, err = smt.Commit(txn, 1)
		if err != nil {
			t.Fatal(err)
		}

		temp := smt.Root

		smt.loadDbMux.Lock()
		_, err = smt.db.getNodeDB(txn, temp[:constants.HashLen])
		smt.loadDbMux.Unlock()
		if err != nil {
			fmt.Println(err)
			return err
		}

		batch, err := smt.loadBatch(txn, temp)
		if err != nil {
			t.Fatal(err)
		}

		for i := 0; i < len(batch); i++ {
			fmt.Printf("%v %x\n", i, batch[i])
		}

		finalLeafNodes := smt.getFinalLeafNodes(batch, 0)

		fmt.Println("number of final leaves is", len(finalLeafNodes))

		return nil
	})
	if err != nil {
		t.Fatal(err)
	}
}

// This test is only looking for panics
func TestParseBatchNoPanic(t *testing.T) {
	t.Parallel()
	smt := NewSMT(nil, Hasher, prefixFn)
	for i := 0; i < 100; i++ {
		for j := 0; j < 2000; j++ {
			temp := i % 32
			var data []byte
			if i > 32 {
				for k := 0; k < (i / 32); k++ {
					data = append(data, GetFreshData(1, 32)[0]...)
				}
				data = append(data, GetFreshData(1, temp)[0]...)
			} else {
				data = GetFreshData(1, i)[0]
			}
			smt.parseBatch(data) //nolint:errcheck
		}
	}
}

func TestGetInteriorNodesNext(t *testing.T) {
	t.Parallel()
	db := environment.SetupBadgerDatabase(t)

	smt := NewSMT(nil, Hasher, prefixFn)
<<<<<<< HEAD
	err = db.Update(func(txn *badger.Txn) error {
=======
	err := db.Update(func(txn *badger.Txn) error {
>>>>>>> cf37d5a4
		// Add state to empty trie
		keys := GetFreshData(13, 32)
		values := GetFreshData(13, 32)

		_, err := smt.Update(txn, keys, values)
		if err != nil {
			t.Fatal(err)
		}
		_, err = smt.Commit(txn, 1)
		if err != nil {
			t.Fatal(err)
		}

		temp := smt.Root

		smt.loadDbMux.Lock()
		_, err = smt.db.getNodeDB(txn, temp[:constants.HashLen])
		smt.loadDbMux.Unlock()
		if err != nil {
			fmt.Println(err)
			return err
		}

		batch, err := smt.loadBatch(txn, temp)
		if err != nil {
			t.Fatal(err)
		}

		for i := 0; i < len(batch); i++ {
			fmt.Printf("%v %x\n", i, batch[i])
		}

		unfinishedNodes, _, _ := smt.getInteriorNodesNext(batch, 0, 4, 0, temp)

		fmt.Println("number of unfinished interior nodes is", len(unfinishedNodes))

		return nil
	})
	if err != nil {
		t.Fatal(err)
	}
}

func TestSmtCommit(t *testing.T) {
	t.Parallel()
	smt := NewSMT(nil, Hasher, prefixFn)
	keys := GetFreshData(32, 32)
	values := GetFreshData(32, 32)
	fn := func(txn *badger.Txn) error {
		_, err := smt.Update(txn, keys, values)
		if err != nil {
			t.Fatal(err)
		}
		_, err = smt.Commit(txn, 1)
		if err != nil {
			t.Fatal(err)
		}
		for i := range keys {
			value, _ := smt.Get(txn, keys[i])
			if !bytes.Equal(values[i], value) {
				t.Fatal("failed to get value in committed db")
			}
		}

		// test loading a shortcut batch
		smt = NewSMT(nil, Hasher, prefixFn)
		keys = GetFreshData(1, 32)
		values = GetFreshData(1, 32)
		_, err = smt.Update(txn, keys, values)
		if err != nil {
			t.Fatal(err)
		}
		_, err = smt.Commit(txn, 1)
		if err != nil {
			t.Fatal(err)
		}
		value, _ := smt.Get(txn, keys[0])
		if !bytes.Equal(values[0], value) {
			t.Fatal("failed to get value in committed db")
		}
		return nil
	}
	testDb(t, fn)
}

func TestDoubleUpdate(t *testing.T) {
	t.Parallel()
	db := environment.SetupBadgerDatabase(t)
	err := db.Update(func(outerTxn *badger.Txn) error {
		err := outerTxn.Set([]byte("b"), []byte("outer"))
		if err != nil {
			return err
		}
		err = outerTxn.Set([]byte("a"), []byte("outer"))
		if err != nil {
			return err
		}
		_, err = outerTxn.Get([]byte("b"))
		if err != nil {
			return err
		}
		return db.Update(func(innerTxn *badger.Txn) error {
			err := innerTxn.Set([]byte("c"), []byte("inner"))
			if err != nil {
				return err
			}
			return nil
		})
	})
	if err != nil {
		t.Error(err)
	}
	err = db.View(func(txn *badger.Txn) error {
		value, err := utils.GetValue(txn, []byte("a"))
		if err != nil {
			return err
		}
		if !bytes.Equal(value, []byte("outer")) {
			t.Error("a not equal to inner")
		}
		return nil
	})
	if err != nil {
		t.Error(err)
	}
	err = db.View(func(txn *badger.Txn) error {
		value, err := utils.GetValue(txn, []byte("c"))
		if err != nil {
			return err
		}
		if !bytes.Equal(value, []byte("inner")) {
			t.Error("a not equal to inner")
		}
		return nil
	})
	if err != nil {
		t.Error(err)
	}
}

func TestSmtRaisesError(t *testing.T) {
	t.Parallel()
	smt := NewSMT(nil, Hasher, prefixFn)
	// Add state to empty trie
	keys := GetFreshData(10, 32)
	values := GetFreshData(10, 32)
	fn := func(txn *badger.Txn) error {
		_, err := smt.Update(txn, keys, values)
		if err != nil {
			t.Fatal(err)
		}
		smt.db.updatedNodes = make(map[Hash][][]byte)
		// Check errors are raised is a keys is not in cache nor db
		for _, key := range keys {
			_, err := smt.Get(txn, key)
			if err == nil {
				t.Fatal("Error not created if database doesnt have a node")
			}
		}
		_, err = smt.Update(txn, keys, values)
		if err == nil {
			t.Fatal("Error not created if database doesnt have a node")
		}
		return nil
	}
	testDb(t, fn)
}

func TestDiscard(t *testing.T) {
	t.Parallel()
	db := environment.SetupBadgerDatabase(t)
	var rootTest []byte
	smt := NewSMT(nil, Hasher, prefixFn)
	keys := GetFreshData(20, 32)
	fn1 := func(txn *badger.Txn) error {
		// Add state to empty trie
		values := GetFreshData(20, 32)
		root, _ := smt.Update(txn, keys, values)
		rootTest = root
		_, err := smt.Commit(txn, 1)
		if err != nil {
			t.Fatal(err)
		}
		return nil
	}
	fn2 := func(txn *badger.Txn) error {
		keys = GetFreshData(20, 32)
		values := GetFreshData(20, 32)
		_, err := smt.Update(txn, keys, values)
		if err != nil {
			t.Fatal(err)
		}
		smt.Discard()
		return nil
	}
	fn3 := func(txn *badger.Txn) error {
		keys = GetFreshData(20, 32)
		values := GetFreshData(20, 32)
		root, err := smt.Update(txn, keys, values)
		if err != nil {
			t.Error(err)
		}
		rootTest = root
		_, err = smt.Commit(txn, 1)
		if err != nil {
			t.Fatal(err)
		}
		return nil
	}
	fn4 := func(txn *badger.Txn) error {
		keys := GetFreshData(20, 32)
		values := GetFreshData(20, 32)
		root, err := smt.Update(txn, keys, values)
		if err != nil {
			t.Error(err)
		}
		rootTest = root
		smt.Discard()
		return nil
	}
	err := db.Update(fn1)
	if err != nil {
		t.Error(err)
	}
	err = db.Update(fn2)
	if err != nil {
		t.Error(err)
	}
	if !bytes.Equal(smt.Root, rootTest) {
		t.Fatal("Trie not rolled back")
	}
	if len(smt.db.updatedNodes) != 0 {
		t.Fatal("Trie not rolled back")
	}
	err = db.Update(fn3)
	if err != nil {
		t.Error(err)
	}
	if !bytes.Equal(smt.Root, rootTest) {
		t.Fatal("Trie not rolled back")
	}
	if len(smt.db.updatedNodes) != 0 {
		t.Fatal("Trie not rolled back")
	}
	err = db.Update(fn4)
	if err != nil {
		t.Error(err)
	}
}

func TestWalkers(t *testing.T) {
	t.Parallel()
	db := environment.SetupBadgerDatabase(t)
	smt := NewSMT(nil, Hasher, prefixFn)
	for i := 0; i < 30; i++ {
<<<<<<< HEAD
		err = db.Update(func(txn *badger.Txn) error {
=======
		err := db.Update(func(txn *badger.Txn) error {
>>>>>>> cf37d5a4
			// Add state to empty trie
			keysInitial := GetFreshData(10, 32)
			valuesInitial := GetFreshData(10, 32)
			_, err := smt.Update(txn, keysInitial, valuesInitial)
			if err != nil {
				return err
			}
			_, err = smt.Commit(txn, uint32(i+1))
			if err != nil {
				return err
			}
			return nil
		})
		if err != nil {
			t.Fatal(err)
		}
		nodeCounter := make(map[Hash]bool)
		iteratorCount := 0
		err = db.View(func(txn *badger.Txn) error {
			opts := badger.DefaultIteratorOptions
			opts.PrefetchSize = 0
			prefix := []byte{}
			prefix = append(prefix, smt.db.prefixFunc()...)
			prefix = append(prefix, prefixNode()...)
			opts.Prefix = prefix
			opts.PrefetchValues = false
			opts.AllVersions = false
			it := txn.NewIterator(opts)
			defer it.Close()
			for it.Seek(prefix); it.ValidForPrefix(prefix); it.Next() {
				iteratorCount++
			}
			cb := func(d []byte, v []byte) error {
				var node Hash
				copy(node[:], d)
				if nodeCounter[node] {
					return nil
				}
				nodeCounter[node] = true
				return nil
			}
			for j := 0; j <= i+1; j++ {
				oldRoot, err := smt.db.getRootForHeightDB(txn, uint32(j))
				if err != nil {
					if err != badger.ErrKeyNotFound {
						return err
					}
				}
				if len(oldRoot) > 0 {
					err := smt.walkNodes(txn, oldRoot, cb)
					if err != nil {
						return err
					}
				}
			}
			return nil
		})
		if err != nil {
			t.Fatal(err)
		}
		if len(nodeCounter) != iteratorCount {
			fmt.Println("node counts not equal", i, len(nodeCounter), iteratorCount)
			t.Error("node counts not equal", i, len(nodeCounter), iteratorCount)
		}
	}
}

func TestBigDelete(t *testing.T) {
	t.Parallel()
	db := environment.SetupBadgerDatabase(t)

	smt := NewSMT(nil, Hasher, prefixFn)

	for i := 0; i < 50; i++ {
		err := db.Update(func(txn *badger.Txn) error {
			keys := GetFreshData(12, 32)
			values := GetFreshData(12, 32)
			_, err := smt.Update(txn, keys, values)
			if err != nil {
				t.Fatal(err)
			}
			_, err = smt.Commit(txn, 1)
			if err != nil {
				t.Fatal(err)
			}
			deletes := make([][]byte, 2)
			for i := 0; i < 2; i++ {
				deletes[i] = DefaultLeaf
			}
			_, err = smt.Update(txn, keys[:2], deletes)
			if err != nil {
				t.Fatal(err)
			}
			_, err = smt.Commit(txn, 1)
			if err != nil {
				t.Fatal(err)
			}
			for j := 0; j < 2; j++ {
				v, err := smt.Get(txn, keys[j])
				if err != nil {
					t.Fatal(err)
				}
				if len(v) > 0 {
					t.Fatal("deleted key still present")
				}
			}
			for j := 2; j < 12; j++ {
				v, err := smt.Get(txn, keys[j])
				if err != nil {
					t.Fatal(err)
				}
				if len(v) < 32 {
					t.Fatal("non-deleted key not present")
				}
			}
			return nil
		})
		if err != nil {
			t.Fatal(err)
		}
	}
}

func TestSnapShotDrop(t *testing.T) {
	t.Parallel()
	db := environment.SetupBadgerDatabase(t)
	smt := NewSMT(nil, Hasher, prefixFn)
	numKeys := 3000
	keys := GetFreshData(numKeys, 32)
	values := GetFreshData(numKeys, 32)
	err := db.Update(func(txn *badger.Txn) error {
		var err error
		_, err = smt.Update(txn, keys, values)
		if err != nil {
			t.Fatal(err)
		}
		_, err = smt.Commit(txn, 1)
		if err != nil {
			t.Fatal(err)
		}
		return nil
	})
	if err != nil {
		t.Fatal(err)
	}
	newPrefix := func() []byte {
		return []byte("!!")
	}
	var newSmt *SMT
	err = db.Update(func(txn *badger.Txn) error {
		var err error
		newSmt, err = smt.SnapShot(txn, newPrefix)
		if err != nil {
			t.Fatal(err)
		}
		return nil
	})
	if err != nil {
		t.Fatal(err)
	}
	err = db.Update(func(txn *badger.Txn) error {
		for i, key := range keys {
			v, err := smt.Get(txn, key)
			if err != nil {
				t.Fatal(err)
			}
			if len(v) == 0 {
				t.Fatal("snapshot missing key")
			}
			if !bytes.Equal(v, values[i]) {
				t.Fatal("snapshot has bad value")
			}
		}
		for i, key := range keys {
			v, err := newSmt.Get(txn, key)
			if err != nil {
				t.Fatal(err)
			}
			if len(v) == 0 {
				t.Fatal("snapshot missing key")
			}
			if !bytes.Equal(v, values[i]) {
				t.Fatal("snapshot has bad value")
			}
		}
		return nil
	})
	if err != nil {
		t.Fatal(err)
	}
	err = newSmt.Drop(db)
	if err != nil {
		t.Fatal(err)
	}
	err = db.Update(func(txn *badger.Txn) error {
		for i, key := range keys {
			v, err := smt.Get(txn, key)
			if err != nil {
				t.Fatal(err)
			}
			if len(v) == 0 {
				t.Fatal("snapshot missing key")
			}
			if !bytes.Equal(v, values[i]) {
				t.Fatal("snapshot has bad value")
			}
		}
		for _, key := range keys {
			_, err := newSmt.Get(txn, key)
			if err == nil {
				t.Fatal(err)
			}
		}
		return nil
	})
	if err != nil {
		t.Fatal(err)
	}
}<|MERGE_RESOLUTION|>--- conflicted
+++ resolved
@@ -621,11 +621,7 @@
 
 	smt := NewSMT(nil, Hasher, prefixFn)
 
-<<<<<<< HEAD
-	err = db.Update(func(txn *badger.Txn) error {
-=======
 	err := db.Update(func(txn *badger.Txn) error {
->>>>>>> cf37d5a4
 		// Add state to empty trie
 		keys := GetFreshData(10, 32)
 		values := GetFreshData(10, 32)
@@ -666,11 +662,7 @@
 	db := environment.SetupBadgerDatabase(t)
 
 	smt := NewSMT(nil, Hasher, prefixFn)
-<<<<<<< HEAD
-	err = db.Update(func(txn *badger.Txn) error {
-=======
 	err := db.Update(func(txn *badger.Txn) error {
->>>>>>> cf37d5a4
 		// Add state to empty trie
 		keys := GetFreshData(10, 32)
 		values := GetFreshData(10, 32)
@@ -712,11 +704,7 @@
 	db := environment.SetupBadgerDatabase(t)
 
 	smt := NewSMT(nil, Hasher, prefixFn)
-<<<<<<< HEAD
-	err = db.Update(func(txn *badger.Txn) error {
-=======
 	err := db.Update(func(txn *badger.Txn) error {
->>>>>>> cf37d5a4
 		// Add state to empty trie
 		// keys := GetFreshData(13, 32)
 		// values := GetFreshData(13, 32)
@@ -774,11 +762,7 @@
 	db := environment.SetupBadgerDatabase(t)
 
 	smt := NewSMT(nil, Hasher, prefixFn)
-<<<<<<< HEAD
-	err = db.Update(func(txn *badger.Txn) error {
-=======
 	err := db.Update(func(txn *badger.Txn) error {
->>>>>>> cf37d5a4
 		// Add state to empty trie
 		keys := GetFreshData(13, 32)
 		values := GetFreshData(13, 32)
@@ -848,11 +832,7 @@
 	db := environment.SetupBadgerDatabase(t)
 
 	smt := NewSMT(nil, Hasher, prefixFn)
-<<<<<<< HEAD
-	err = db.Update(func(txn *badger.Txn) error {
-=======
 	err := db.Update(func(txn *badger.Txn) error {
->>>>>>> cf37d5a4
 		// Add state to empty trie
 		keys := GetFreshData(13, 32)
 		values := GetFreshData(13, 32)
@@ -1108,11 +1088,7 @@
 	db := environment.SetupBadgerDatabase(t)
 	smt := NewSMT(nil, Hasher, prefixFn)
 	for i := 0; i < 30; i++ {
-<<<<<<< HEAD
-		err = db.Update(func(txn *badger.Txn) error {
-=======
 		err := db.Update(func(txn *badger.Txn) error {
->>>>>>> cf37d5a4
 			// Add state to empty trie
 			keysInitial := GetFreshData(10, 32)
 			valuesInitial := GetFreshData(10, 32)
