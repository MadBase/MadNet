--- conflicted
+++ resolved
@@ -49,10 +49,6 @@
 		}
 		data = append(data, Hasher(key)[:length])
 	}
-<<<<<<< HEAD
-	//sort.Sort(DataArray(state))
-=======
->>>>>>> cf37d5a4
 	return data
 }
 
