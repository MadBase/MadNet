--- conflicted
+++ resolved
@@ -52,10 +52,7 @@
 	github.com/go-ole/go-ole v1.2.1 // indirect
 	github.com/go-stack/stack v1.8.0 // indirect
 	github.com/golang/snappy v0.0.3 // indirect
-<<<<<<< HEAD
 	github.com/google/uuid v1.1.5 // indirect
-=======
->>>>>>> 3f1a2965
 	github.com/gorilla/websocket v1.4.2 // indirect
 	github.com/hashicorp/hcl v1.0.0 // indirect
 	github.com/holiman/bloomfilter/v2 v2.0.3 // indirect
@@ -87,8 +84,4 @@
 	gopkg.in/yaml.v3 v3.0.0-20200313102051-9f266ea9e77c // indirect
 )
 
-<<<<<<< HEAD
-replace github.com/MadBase/bridge => ../bridge
-=======
-// replace github.com/MadBase/bridge => ../bridge
->>>>>>> 3f1a2965
+replace github.com/MadBase/bridge => ../bridge