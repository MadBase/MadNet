import toml from "@iarna/toml";
import { BigNumber, ContractTransaction } from "ethers";
import fs from "fs";
import { task, types } from "hardhat/config";
import { HardhatRuntimeEnvironment } from "hardhat/types";
// import { ValidatorPool } from "../../typechain-types";
<<<<<<< HEAD
import { BASE_CONFIG_PATH, DEFAULT_CONFIG_OUTPUT_DIR, TEST_BASE_CONFIG_PATH, VALIDATOR1_COBFIG_PATH, VALIDATOR_CONFIG_DIR } from "./constants";
=======
import { DEFAULT_CONFIG_OUTPUT_DIR } from "./constants";
>>>>>>> 445c1436
import { readDeploymentArgs } from "./deployment/deploymentConfigUtil";

function delay(milliseconds: number) {
  return new Promise((resolve) => setTimeout(resolve, milliseconds));
}

export async function getTokenIdFromTx(ethers: any, tx: ContractTransaction) {
  const abi = [
    "event Transfer(address indexed from, address indexed to, uint256 indexed tokenId)",
  ];
  const iface = new ethers.utils.Interface(abi);
  const receipt = await tx.wait();
  const log = iface.parseLog(receipt.logs[2]);
  return log.args[2];
}

async function waitBlocks(waitingBlocks: number, hre: any) {
  let constBlock = await hre.ethers.provider.getBlockNumber();
  const expectedBlock = constBlock + waitingBlocks;
  console.log(
    `Current block: ${constBlock} Waiting for ${waitingBlocks} blocks to be mined!`
  );
  while (constBlock < expectedBlock) {
    constBlock = await hre.ethers.provider.getBlockNumber();
    console.log(`Current block: ${constBlock}`);
    await delay(10000);
  }
}

task(
  "deployLegacyTokenAndUpdateDeploymentArgs",
  "Computes factory address and to the deploymentArgs file"
)
  .addOptionalParam(
    "deploymentArgsTemplatePath",
    "path of the deploymentArgsTemplate file",
    DEFAULT_CONFIG_OUTPUT_DIR + "/deploymentArgsTemplate"
  )
  .addOptionalParam(
    "outputFolder",
    "path of the output folder where new deploymentArgsTemplate file will be saved",
    "../scripts/generated"
  )
  .setAction(async (taskArgs, hre) => {
    if (!fs.existsSync(taskArgs.deploymentArgsTemplatePath)) {
      throw new Error(
        `Error: Could not find deployment Args file expected at ${taskArgs.deploymentArgsTemplatePath}`
      );
    }
    if (!fs.existsSync(taskArgs.outputFolder)) {
      throw new Error(
        `Error: Output folder  ${taskArgs.outputFolder} doesn't exist!`
      );
    }
    console.log(
      `Loading deploymentArgs from: ${taskArgs.deploymentArgsTemplatePath}`
    );

    const deploymentConfig: any = await readDeploymentArgs(
      taskArgs.deploymentArgsTemplatePath
    );

    const expectedContract = "contracts/AToken.sol:AToken";
    const expectedField = "legacyToken_";
    if (deploymentConfig.constructor[expectedContract] === undefined) {
      throw new Error(
        `Couldn't find ${expectedField} in the constructor area for` +
          ` ${expectedContract} inside the ${taskArgs.deploymentArgsTemplatePath}`
      );
    }

    // Make sure that admin is the named account at position 0
    const [admin] = await hre.ethers.getSigners();
    console.log(`Admin address: ${admin.address}`);

    const legacyToken = await (
      await hre.ethers.getContractFactory("LegacyToken")
    )
      .connect(admin)
      .deploy();

    await (await legacyToken.connect(admin).initialize()).wait();
    console.log(
      `Minted ${await legacyToken.balanceOf(admin.address)} tokens for user: ${
        admin.address
      }`
    );

    console.log(`Deployed legacy token at: ${legacyToken.address}`);
    deploymentConfig.constructor[expectedContract][0] = {
      legacyToken_: legacyToken.address,
    };

    const data = toml.stringify(deploymentConfig);
    fs.writeFileSync(taskArgs.outputFolder + "/deploymentArgsTemplate", data);
  });

task(
  "deployStateMigrationContract",
  "Deploy state migration contract and run migrations"
)
  .addParam(
    "factoryAddress",
    "the default factory address from factoryState will be used if not set"
  )
  .addOptionalParam("migrationAddress", "the address of the migration contract")
  .addFlag(
    "skipFirstTransaction",
    "The task executes 2 tx to execute the migrations." +
      " Use this flag if you want to skip the first tx where we mint the NFT."
  )
  .setAction(async (taskArgs, hre) => {
    if (
      taskArgs.factoryAddress === undefined ||
      taskArgs.factoryAddress === ""
    ) {
      throw new Error("Expected a factory address to be passed!");
    }
    // Make sure that admin is the named account at position 0
    const [admin] = await hre.ethers.getSigners();
    console.log(`Admin address: ${admin.address}`);

    const factory = await hre.ethers.getContractAt(
      "AliceNetFactory",
      taskArgs.factoryAddress
    );

    let stateMigration;
    if (
      taskArgs.migrationAddress === undefined ||
      taskArgs.migrationAddress === ""
    ) {
      console.log("Deploying migration contract!");
      stateMigration = await (
        await hre.ethers.getContractFactory("StateMigration")
      )
        .connect(admin)
        .deploy(taskArgs.factoryAddress);

      await waitBlocks(6, hre);

      console.log("Deployed migration contract at " + stateMigration.address);
    } else {
      stateMigration = await hre.ethers.getContractAt(
        "StateMigration",
        taskArgs.migrationAddress
      );
      console.log(
        "Using migration contract deployed at " + stateMigration.address
      );
    }

    if (
      taskArgs.skipFirstTransaction === undefined ||
      taskArgs.skipFirstTransaction === false
    ) {
      console.log("Calling the contract first time to mint and stake NFTs!");
      await (
        await factory.delegateCallAny(
          stateMigration.address,
          stateMigration.interface.encodeFunctionData("doMigrationStep")
        )
      ).wait();

      await waitBlocks(3, hre);
    }
    console.log(
      "Calling the contract second time to register and migrate state!"
    );
    await (
      await factory.delegateCallAny(
        stateMigration.address,
        stateMigration.interface.encodeFunctionData("doMigrationStep")
      )
    ).wait();

    await waitBlocks(3, hre);
  });

task("registerValidators", "registers validators")
  .addParam("factoryAddress", "address of the factory deploying the contract")
  .addVariadicPositionalParam(
    "addresses",
    "validators' addresses",
    undefined,
    types.string,
    false
  )
  .setAction(async (taskArgs, hre) => {
    console.log("registerValidators", taskArgs.addresses);
    const factory = await hre.ethers.getContractAt(
      "AliceNetFactory",
      taskArgs.factoryAddress
    );

    // checking factory address
    factory
      .lookup(hre.ethers.utils.formatBytes32String("AToken"))
      .catch((error: any) => {
        throw new Error(
          `Invalid factory-address ${taskArgs.factoryAddress}!\n${error}`
        );
      });
    const validatorAddresses: string[] = taskArgs.addresses;
    console.log(validatorAddresses);
    // Make sure that admin is the named account at position 0
    const [admin] = await hre.ethers.getSigners();
    console.log(`Admin address: ${admin.address}`);

    const registrationContract = await (
      await hre.ethers.getContractFactory("RegisterValidators")
    )
      .connect(admin)
      .deploy(taskArgs.factoryAddress);
    await registrationContract.deployTransaction.wait(3);

    const validatorPool = await hre.ethers.getContractAt(
      "ValidatorPool",
      await factory.lookup(
        hre.ethers.utils.formatBytes32String("ValidatorPool")
      )
    );
    console.log(`validatorPool Address: ${validatorPool.address}`);
    console.log("Staking validators");
    await (
      await factory.delegateCallAny(
        registrationContract.address,
        registrationContract.interface.encodeFunctionData("stakeValidators", [
          validatorAddresses.length,
        ])
      )
    ).wait(3);

    console.log("Registering validators");
    await (
      await factory.delegateCallAny(
        registrationContract.address,
        registrationContract.interface.encodeFunctionData(
          "registerValidators",
          [validatorAddresses]
        )
      )
    ).wait(3);

    console.log("done");
  });

task("ethdkgInput", "calculate the initializeETHDKG selector").setAction(
  async (taskArgs, hre) => {
    const { ethers } = hre;
    const iface = new ethers.utils.Interface(["function initializeETHDKG()"]);
    const input = iface.encodeFunctionData("initializeETHDKG");
    console.log("input", input);
  }
);

task("virtualMintDeposit", "Virtually creates a deposit on the side chain")
  .addParam(
    "factoryAddress",
    "the default factory address from factoryState will be used if not set",
    undefined,
    types.string
  )
  .addParam(
    "depositOwnerAddress",
    "the address of the account that will have ownership over the newly created deposit",
    undefined,
    types.string
  )
  .addParam(
    "depositAmount",
    "Amount of BTokens to be deposited",
    undefined,
    types.int
  )
  .addParam(
    "accountType",
    "For ethereum based address use number: 1  For BN curve addresses user number: 2",
    1,
    types.int
  )
  .setAction(async (taskArgs, hre) => {
    const { ethers } = hre;
    const iface = new ethers.utils.Interface([
      "function virtualMintDeposit(uint8 accountType_,address to_,uint256 amount_)",
    ]);
    const input = iface.encodeFunctionData("virtualMintDeposit", [
      taskArgs.accountType,
      taskArgs.depositOwnerAddress,
      taskArgs.depositAmount,
    ]);
    const [admin] = await ethers.getSigners();
    const adminSigner = await ethers.getSigner(admin.address);
    const factory = await ethers.getContractAt(
      "AliceNetFactory",
      taskArgs.factoryAddress
    );
    const bToken = await ethers.getContractAt(
      "BToken",
      await factory.lookup(hre.ethers.utils.formatBytes32String("BToken"))
    );
    const tx = await factory
      .connect(adminSigner)
      .callAny(bToken.address, 0, input);
    await tx.wait();
    const receipt = await ethers.provider.getTransactionReceipt(tx.hash);
    console.log(receipt);
    const intrface = new ethers.utils.Interface([
      "event DepositReceived(uint256 indexed depositID, uint8 indexed accountType, address indexed depositor, uint256 amount)",
    ]);
    const data = receipt.logs[0].data;
    const topics = receipt.logs[0].topics;
    const event = intrface.decodeEventLog("DepositReceived", data, topics);
    console.log(event);
  });

task("scheduleMaintenance", "Calls schedule Maintenance")
  .addParam(
    "factoryAddress",
    "the default factory address from factoryState will be used if not set"
  )
  .setAction(async (taskArgs, hre) => {
    const { ethers } = hre;
    const iface = new ethers.utils.Interface([
      "function scheduleMaintenance()",
    ]);
    const input = iface.encodeFunctionData("scheduleMaintenance", []);
    console.log("input", input);
    const [admin] = await ethers.getSigners();
    const adminSigner = await ethers.getSigner(admin.address);
    const factory = await ethers.getContractAt(
      "AliceNetFactory",
      taskArgs.factoryAddress
    );
    const validatorPool = await hre.ethers.getContractAt(
      "ValidatorPool",
      await factory.lookup(
        hre.ethers.utils.formatBytes32String("ValidatorPool")
      )
    );
    await (
      await factory
        .connect(adminSigner)
        .callAny(validatorPool.address, 0, input)
    ).wait();
  });

task(
  "pauseEthdkgArbitraryHeight",
  "Forcing consensus to stop on block number defined by --input"
)
  .addParam("alicenetHeight", "The block number after the latest block mined")
  .addParam(
    "factoryAddress",
    "the default factory address from factoryState will be used if not set"
  )
  .setAction(async (taskArgs, hre) => {
    const { ethers } = hre;
    const iface = new ethers.utils.Interface([
      "function pauseConsensusOnArbitraryHeight(uint256)",
    ]);
    const input = iface.encodeFunctionData("pauseConsensusOnArbitraryHeight", [
      taskArgs.alicenetHeight,
    ]);
    const [admin] = await ethers.getSigners();
    const adminSigner = await ethers.getSigner(admin.address);
    const factory = await ethers.getContractAt(
      "AliceNetFactory",
      taskArgs.factoryAddress
    );
    const validatorPool = await hre.ethers.getContractAt(
      "ValidatorPool",
      await factory.lookup(
        hre.ethers.utils.formatBytes32String("ValidatorPool")
      )
    );
    await (
      await factory
        .connect(adminSigner)
        .callAny(validatorPool.address, 0, input)
    ).wait();
  });

<<<<<<< HEAD
=======
task("initializeEthdkg", "Start the ethdkg process")
  .addParam(
    "factoryAddress",
    "the default factory address from factoryState will be used if not set"
  )
  .setAction(async (taskArgs, hre) => {
    const { ethers } = hre;

    const [admin] = await ethers.getSigners();
    const adminSigner = await ethers.getSigner(admin.address);
    const factory = await ethers.getContractAt(
      "AliceNetFactory",
      taskArgs.factoryAddress
    );
    const validatorPool = await hre.ethers.getContractAt(
      "ValidatorPool",
      await factory.lookup(
        hre.ethers.utils.formatBytes32String("ValidatorPool")
      )
    );

    console.log("Initializing ETHDKG");
    await (
      await factory
        .connect(adminSigner)
        .callAny(
          validatorPool.address,
          0,
          validatorPool.interface.encodeFunctionData("initializeETHDKG")
        )
    ).wait(3);
    console.log("Done");
  });

>>>>>>> 445c1436
task("transferEth", "transfers eth from default account to receiver")
  .addParam("receiver", "address of the account to fund")
  .addParam("amount", "amount of eth to transfer")
  .setAction(async (taskArgs, hre) => {
    const accounts = await hre.ethers.getSigners();
    const ownerBal = await hre.ethers.provider.getBalance(accounts[0].address);
    const wei = BigNumber.from(parseInt(taskArgs.amount, 16)).mul(
      BigNumber.from("10").pow(BigInt(18))
    );
    const amount = wei;
    const target = taskArgs.receiver;
    console.log(`previous owner balance: ${ownerBal.toString()}`);
    let receiverBal = await hre.ethers.provider.getBalance(target);
    console.log(`previous receiver balance: ${receiverBal.toString()}`);
    const txRequest = await accounts[0].populateTransaction({
      from: accounts[0].address,
      value: amount,
      to: target,
    });
    const txResponse = await accounts[0].sendTransaction(txRequest);
    await txResponse.wait();
    receiverBal = await hre.ethers.provider.getBalance(target);
    console.log(`new receiver balance: ${receiverBal}`);
    const ownerBal2 = await hre.ethers.provider.getBalance(accounts[0].address);
    console.log(`new owner balance: ${ownerBal.sub(ownerBal2).toString()}`);
  });

task("mintATokenTo", "mints A token to an address")
  .addParam("factoryAddress", "address of the factory deploying the contract")
  .addParam("amount", "amount to mint")
  .addParam("to", "address of the recipient")
  .addOptionalParam("nonce", "nonce to send tx with")
  .setAction(async (taskArgs, hre) => {
    const signers = await hre.ethers.getSigners();
    const nonce =
      taskArgs.nonce === undefined
        ? hre.ethers.provider.getTransactionCount(signers[0].address)
        : taskArgs.nonce;
    const aTokenMinterBase = await hre.ethers.getContractFactory(
      "ATokenMinter"
    );
    const factory = await hre.ethers.getContractAt(
      "AliceNetFactory",
      taskArgs.factoryAddress
    );
    const aTokenMinterAddr = await factory.callStatic.lookup(
      hre.ethers.utils.formatBytes32String("ATokenMinter")
    );
    const aToken = await hre.ethers.getContractAt(
      "AToken",
      await factory.callStatic.lookup(
        hre.ethers.utils.formatBytes32String("AToken")
      )
    );
    const bal1 = await aToken.callStatic.balanceOf(taskArgs.to);
    const calldata = aTokenMinterBase.interface.encodeFunctionData("mint", [
      taskArgs.to,
      taskArgs.amount,
    ]);
    // use the factory to call the A token minter
    const txResponse = await factory.callAny(aTokenMinterAddr, 0, calldata, {
      nonce,
    });
    await txResponse.wait();
    const bal2 = await aToken.callStatic.balanceOf(taskArgs.to);
    console.log(
      `Minted ${bal2.sub(bal1).toString()} to account ${taskArgs.to}`
    );
  });

task("getATokenBalance", "gets AToken balance of account")
  .addParam("factoryAddress", "address of the factory deploying the contract")
  .addParam("account", "address of account to get balance of")
  .setAction(async (taskArgs, hre) => {
    const factory = await hre.ethers.getContractAt(
      "AliceNetFactory",
      taskArgs.factoryAddress
    );
    const aToken = await hre.ethers.getContractAt(
      "AToken",
      await factory.callStatic.lookup(
        hre.ethers.utils.formatBytes32String("AToken")
      )
    );
    const bal = await aToken.callStatic.balanceOf(taskArgs.account);
    console.log(bal);
    return bal;
  });

task("mintBTokenTo", "mints B token to an address")
  .addParam("factoryAddress", "address of the factory deploying the contract")
  .addParam("amount", "amount to mint")
  .addParam("numWei", "amount of eth to use")
  .addParam("to", "address of the recipient")
  .setAction(async (taskArgs, hre) => {
    if (
      taskArgs.factoryAddress === undefined ||
      taskArgs.factoryAddress === ""
    ) {
      throw new Error("Expected a factory address to be passed!");
    }
    const factory = await hre.ethers.getContractAt(
      "AliceNetFactory",
      taskArgs.factoryAddress
    );
    const bToken = await hre.ethers.getContractAt(
      "BToken",
      await factory.callStatic.lookup(
        hre.ethers.utils.formatBytes32String("BToken")
      )
    );
    const bal1 = await bToken.callStatic.balanceOf(taskArgs.to);
    const txResponse = await bToken.mintTo(taskArgs.to, taskArgs.amount, {
      value: taskArgs.numWei,
    });
    await txResponse.wait();
    const bal2 = await bToken.callStatic.balanceOf(taskArgs.to);
    console.log(
      `Minted ${bal2.sub(bal1).toString()} BToken to account ${taskArgs.to}`
    );
  });

task("getBTokenBalance", "gets BToken balance of account")
  .addParam("factoryAddress", "address of the factory deploying the contract")
  .addParam("account", "address of account to get balance of")
  .setAction(async (taskArgs, hre) => {
    const factory = await hre.ethers.getContractAt(
      "AliceNetFactory",
      taskArgs.factoryAddress
    );
    const bToken = await hre.ethers.getContractAt(
      "BToken",
      await factory.callStatic.lookup(
        hre.ethers.utils.formatBytes32String("BToken")
      )
    );
    const bal = await bToken.callStatic.balanceOf(taskArgs.account);
    console.log(bal);
    return bal;
  });

task("getEthBalance", "gets AToken balance of account")
  .addParam("account", "address of account to get balance of")
  .setAction(async (taskArgs, hre) => {
    const bal = await hre.ethers.provider.getBalance(taskArgs.account);
    console.log(bal);
    return bal;
  });

function notSoRandomNumBetweenRange(max: number, min: number): number {
  return Math.floor(Math.random() * (max - min + 1) + min);
}
// WARNING ONLY RUN THIS ON TESTNET TO TESTLOAD
// RUNNING THIS ON MAINNET WILL WASTE ALL YOUR ETH
task(
  "spamEthereum",
  "inject a bunch of random transactions to simulate regular block usage"
)
  .addParam("factoryAddress", "address of the factory deploying the contract")
  .setAction(async (taskArgs, hre) => {
    // this function deploys the snapshot contract
    const validatorPoolFactory = await hre.ethers.getContractFactory(
      "ValidatorPool"
    );
    const accounts = await hre.ethers.getSigners();
    const defaultVal = BigNumber.from("100000000000000000000");
    // fund accounts
    if ((await accounts[2].getBalance()).lt(defaultVal)) {
      const txRequest = await accounts[0].populateTransaction({
        from: accounts[0].address,
        // nonce: nonce0,
        value: BigNumber.from("100000000000000000000"),
        to: accounts[2].address,
        // gasPrice: gp,
      });
      const txResponse = await accounts[0].sendTransaction(txRequest);
      await txResponse.wait();
    }
    if ((await accounts[1].getBalance()).lt(defaultVal)) {
      const txRequest = await accounts[0].populateTransaction({
        from: accounts[0].address,
        // nonce: nonce0,
        value: BigNumber.from("100000000000000000000"),
        to: accounts[1].address,
        // gasPrice: gp,
      });
      const txResponse = await accounts[0].sendTransaction(txRequest);
      await txResponse.wait();
    }
    const fooTokenBase = await hre.ethers.getContractFactory("FooToken");
    const fooToken = await fooTokenBase.deploy();
    const minter = await hre.ethers.getContractFactory("Minter");
    const gasBomb = async () => {
      return await minter.deploy(fooToken.address, {
        gasLimit: 30000000n,
        gasPrice: 10000n * 10n ** 9n,
      });
    };
    // function to deploy a contract
    const deployContract = async () => {
      const gp = await hre.ethers.provider.getGasPrice();
      await validatorPoolFactory.deploy({
        nonce: await accounts[0].getTransactionCount("pending"),
        gasPrice: gp,
      });
    };
    // function to send eth back and forth
    const sendEth = async () => {
      const transactions: Array<ContractTransaction> = [];
      const wei = 1;
      const gp = await hre.ethers.provider.getGasPrice();
      let txRequest = await accounts[2].populateTransaction({
        from: accounts[2].address,
        nonce: await accounts[2].getTransactionCount("pending"),
        value: wei,
        to: accounts[1].address,
        gasPrice: gp,
      });
      try {
        transactions.push(await accounts[2].sendTransaction(txRequest));
      } catch {}
      txRequest = await accounts[1].populateTransaction({
        from: accounts[1].address,
        nonce: await accounts[1].getTransactionCount("pending"),
        value: wei,
        to: accounts[2].address,
        gasPrice: gp,
      });
      try {
        transactions.push(await accounts[1].sendTransaction(txRequest));
      } catch {}
      return transactions;
    };
    const mintAToken = async () => {
      return mintATokenTo(
        hre,
        taskArgs.factoryAddress,
        accounts[1].address,
        await accounts[0].getTransactionCount("pending")
      );
    };
    // const setBaseFee = async () => {
    //   const increase = notSoRandomNumBetweenRange(6000, 1);
    //   const baseFee = increase * 1000000000;
    //   await hre.network.provider.send("hardhat_setNextBlockBaseFeePerGas", [
    //     "0x" + baseFee.toString(16),
    //   ]);
    // };
    const txSet: Array<ContractTransaction> = [];
    let txSent = 0;

    let previousBlockNum = 0;
    let blocknum = await hre.ethers.provider.getBlockNumber();
    while (1) {
      blocknum = await hre.ethers.provider.getBlockNumber();
      if (blocknum > previousBlockNum) {
        await gasBomb();
        previousBlockNum = blocknum;
      }
      if (txSent > 15) {
        await Promise.all(txSet);
        txSent = 0;
      } else {
        txSent++;
        const bal1 = await hre.ethers.provider.getBalance(accounts[1].address);
        const bal2 = await hre.ethers.provider.getBalance(accounts[2].address);
        const type = notSoRandomNumBetweenRange(3, 0);
        console.log(
          `tx type: ${type}, account1: ${bal1.toString()}, account2: ${bal2.toString()}`
        );
        switch (type) {
          case 0:
            try {
              await deployContract();
            } catch (error) {}
            break;
          case 1:
            try {
              const tx = await sendEth();
              txSet.push(...tx);
              // nonce0++;
              // nonce1++;
            } catch (error) {}
            break;
          case 2:
            try {
              const tx = await mintAToken();
              txSet.push(tx);
            } catch (error) {}
            break;
          case 3:
            try {
              await gasBomb();
            } catch (error) {}
            break;
          default:
            break;
        }
      }
    }
  });

task("fundValidators", "manually put 100 eth in each validator account")
  .addOptionalParam(
    "configPath",
    "path to validator configs dir",
    "./../scripts/generated/config"
  )
  .setAction(async (taskArgs, hre) => {
    const signers = await hre.ethers.getSigners();
    const configPath = taskArgs.configPath;
    let validatorConfigs: Array<string> = [];
    // get all the validator address from their toml config file, possibly check if generated is there
    validatorConfigs = fs.readdirSync(configPath);
    // extract the address out of each validator config file
    const accounts: Array<string> = [];
    validatorConfigs.forEach((val) => {
      if (val.slice(0, 9) === "validator") {
        accounts.push(getValidatorAccount(`${configPath}/${val}`));
      }
    });

    for (const account of accounts) {
      const bal = await hre.ethers.provider.getBalance(account);
      if (bal.lt(hre.ethers.utils.parseEther("90.0"))) {
        const txResponse = await signers[0].sendTransaction({
          to: account,
          value: hre.ethers.utils.parseEther("100.0"),
        });
        await txResponse.wait();
        console.log(
          `account ${account} has ${await hre.ethers.provider.getBalance(
            account
          )}`
        );
      }
    }
  });

function getValidatorAccount(path: string): string {
  const data = fs.readFileSync(path);
  const config: any = toml.parse(data.toString());
  return config.validator.rewardAccount;
}

task("getGasCost", "gets the current gas cost")
  .addFlag("ludicrous", "over inflate certain blocks")
  .setAction(async (taskArgs, hre) => {
    let lastBlock = 0;
    while (1) {
      const gasPrice = await hre.ethers.provider.getGasPrice();
      await delay(7000);
      const blocknum = await hre.ethers.provider.blockNumber;
      // console.log(`gas price @ blocknum ${blocknum.toString()}: ${gasPrice.toString()}`);
      if (blocknum > lastBlock) {
        console.log(
          `gas price @ blocknum ${blocknum.toString()}: ${gasPrice.toString()}`
        );
      }
      lastBlock = blocknum;
    }
  });

task(
  "setHardhatIntervalMining",
  "sets the hardhat node to mine on a interval and automine off"
)
  .addFlag("enableAutoMine")
  .addOptionalParam("interval", "time between blocks", "15000")
  .setAction(async (taskArgs, hre) => {
    const network = await hre.ethers.provider.getNetwork();
    const interval = parseInt(taskArgs.interval, 10);
    if (network.chainId === 1337) {
      if (taskArgs.enableAutoMine) {
        try {
          await hre.network.provider.send("evm_setAutomine", [true]);
        } catch (error) {}
      } else {
        try {
          await hre.network.provider.send("evm_setIntervalMining", [interval]);
          await hre.network.provider.send("evm_setAutomine", [false]);
        } catch (error) {}
      }
    }
  });

async function mintATokenTo(
  hre: HardhatRuntimeEnvironment,
  factoryAddress: string,
  to: string,
  nonce: number
): Promise<ContractTransaction> {
  const aTokenMinterBase = await hre.ethers.getContractFactory("ATokenMinter");
  const factory = await hre.ethers.getContractAt(
    "AliceNetFactory",
    factoryAddress
  );
  const aTokenMinterAddr = await factory.callStatic.lookup(
    hre.ethers.utils.formatBytes32String("ATokenMinter")
  );

  const calldata = aTokenMinterBase.interface.encodeFunctionData("mint", [
    to,
    1,
  ]);
  // use the factory to call the A token minter
  return factory.callAny(aTokenMinterAddr, 0, calldata, { nonce });
<<<<<<< HEAD
}
/*
generate validator configs
./scripts/main.sh init 4
run a validator with testBaseConfigFile

*/

task("generateTestNodeConfig")
.setAction(async () => {
  //get the testBaseConfig file 
  let data = fs.readFileSync(TEST_BASE_CONFIG_PATH);
  const testBaseConfig:any = toml.parse(data.toString())
  //get a validator file 
  data = fs.readFileSync(VALIDATOR1_COBFIG_PATH);
  let validator1Config:any = toml.parse(data.toString());
  validator1Config.ethereum.endpoint = testBaseConfig.ethereum.endpoint;
  validator1Config.ethereum.registryAddress = testBaseConfig.ethereum.registryAddress;
  validator1Config.transport.bootNodeAddresses = testBaseConfig.transport.bootNodeAddresses;
  const output = toml.stringify(validator1Config);
  fs.writeFileSync(VALIDATOR_CONFIG_DIR + `validator1.toml`, output)
});
=======
}
>>>>>>> 445c1436
<|MERGE_RESOLUTION|>--- conflicted
+++ resolved
@@ -4,11 +4,7 @@
 import { task, types } from "hardhat/config";
 import { HardhatRuntimeEnvironment } from "hardhat/types";
 // import { ValidatorPool } from "../../typechain-types";
-<<<<<<< HEAD
 import { BASE_CONFIG_PATH, DEFAULT_CONFIG_OUTPUT_DIR, TEST_BASE_CONFIG_PATH, VALIDATOR1_COBFIG_PATH, VALIDATOR_CONFIG_DIR } from "./constants";
-=======
-import { DEFAULT_CONFIG_OUTPUT_DIR } from "./constants";
->>>>>>> 445c1436
 import { readDeploymentArgs } from "./deployment/deploymentConfigUtil";
 
 function delay(milliseconds: number) {
@@ -392,8 +388,6 @@
     ).wait();
   });
 
-<<<<<<< HEAD
-=======
 task("initializeEthdkg", "Start the ethdkg process")
   .addParam(
     "factoryAddress",
@@ -428,7 +422,6 @@
     console.log("Done");
   });
 
->>>>>>> 445c1436
 task("transferEth", "transfers eth from default account to receiver")
   .addParam("receiver", "address of the account to fund")
   .addParam("amount", "amount of eth to transfer")
@@ -836,7 +829,6 @@
   ]);
   // use the factory to call the A token minter
   return factory.callAny(aTokenMinterAddr, 0, calldata, { nonce });
-<<<<<<< HEAD
 }
 /*
 generate validator configs
@@ -858,7 +850,4 @@
   validator1Config.transport.bootNodeAddresses = testBaseConfig.transport.bootNodeAddresses;
   const output = toml.stringify(validator1Config);
   fs.writeFileSync(VALIDATOR_CONFIG_DIR + `validator1.toml`, output)
-});
-=======
-}
->>>>>>> 445c1436
+});