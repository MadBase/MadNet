--- conflicted
+++ resolved
@@ -193,15 +193,8 @@
   });
 
 task("deployContracts", "runs the initial deployment of all madnet contracts")
-<<<<<<< HEAD
   .addOptionalParam("factoryAddress", "specify if a factory is already deployed, if not specifed a new factory will be deployed")
   .addOptionalParam("inputFolder", "path to location containing deploymentArgsTemplate, and deploymentList")
-=======
-  .addFlag(
-    "deployFactory",
-    "flag to indicate deployment, will deploy the factory first if set"
-  )
->>>>>>> 8a76bde2
   .addOptionalParam(
     "inputFolder",
     "path to location containing deploymentArgsTemplate, and deploymentList"
@@ -689,14 +682,7 @@
 // factoryName param doesnt do anything right now
 task(DEPLOY_CREATE, "deploys a contract from the factory using create")
   .addParam("contractName", "logic contract name")
-<<<<<<< HEAD
   .addParam("factoryAddress", "the default factory address from factoryState will be used if not set")
-=======
-  .addOptionalParam(
-    "factoryAddress",
-    "the default factory address from factoryState will be used if not set"
-  )
->>>>>>> 8a76bde2
   .addOptionalParam("outputFolder", "output folder path to save factory state")
   .addOptionalVariadicPositionalParam(
     "constructorArgs",
@@ -755,14 +741,7 @@
     "salt",
     "salt used to specify logicContract and proxy address calculation"
   )
-<<<<<<< HEAD
   .addParam("factoryAddress", "the default factory address from factoryState will be used if not set")
-=======
-  .addOptionalParam(
-    "factoryAddress",
-    "the default factory address from factoryState will be used if not set"
-  )
->>>>>>> 8a76bde2
   .setAction(async (taskArgs, hre) => {
     const network = hre.network.name;
     const factoryBase = await hre.ethers.getContractFactory(MADNET_FACTORY);
@@ -842,119 +821,7 @@
     await updateProxyList(network, proxyData, taskArgs.outputFolder);
     return proxyData;
   });
-
-<<<<<<< HEAD
-=======
-task(
-  "deployTemplate",
-  "deploys a template contract with the universal code copy constructor that deploys"
-)
-  .addParam("contractName", "logic contract name")
-  .addOptionalParam(
-    "factoryAddress",
-    "optional factory address, defaults to config address"
-  )
-  .addOptionalParam("outputFolder", "output folder path to save factory state")
-  .addOptionalVariadicPositionalParam(
-    "constructorArgs",
-    "input constructor args at the end of call"
-  )
-  .setAction(async (taskArgs, hre) => {
-    const network = hre.network.name;
-    if (network === "hardhat") {
-      // hardhat is not being able to estimate correctly the tx gas due to the massive bytes array
-      // being sent as input to the function (the contract bytecode), so we need to increase the block
-      // gas limit temporally in order to deploy the template
-      await hre.network.provider.send("evm_setBlockGasLimit", [
-        "0x3000000000000000",
-      ]);
-    }
-    const factoryAddress = await getFactoryAddress(network, taskArgs);
-    const factoryBase = await hre.ethers.getContractFactory(MADNET_FACTORY);
-    const factory = factoryBase.attach(factoryAddress);
-    const logicContract: ContractFactory = await hre.ethers.getContractFactory(
-      taskArgs.contractName
-    );
-    const constructorArgs =
-      taskArgs.constructorArgs === undefined ? [] : taskArgs.constructorArgs;
-    const deployTxReq = logicContract.getDeployTransaction(...constructorArgs);
-    if (deployTxReq.data !== undefined) {
-      const deployBytecode = deployTxReq.data;
-      const txResponse = await factory.deployTemplate(deployBytecode);
-      const receipt = await txResponse.wait();
-      const templateData: TemplateData = {
-        name: taskArgs.contractName,
-        address: getEventVar(receipt, "DeployedTemplate", CONTRACT_ADDR),
-        factoryAddress,
-        gas: receipt.gasUsed.toNumber(),
-        receipt,
-        constructorArgs,
-      };
-      //   await showState(`Subtask deployedTemplate for ${taskArgs.contractName} contract at ${templateData.address}, gas: ${receipt.gasUsed}`);
-      await updateTemplateList(network, templateData, taskArgs.outputFolder);
-      return templateData;
-    } else {
-      throw new Error(
-        `failed to get contract bytecode for ${taskArgs.contractName}`
-      );
-    }
-  });
-
-// takes in optional
-task(
-  "deployStatic",
-  "deploys a template contract with the universal code copy constructor that deploys"
-)
-  .addParam("contractName", "logic contract name")
-  .addOptionalParam("factoryAddress", "factory deploying the contract")
-  .addOptionalParam(
-    "initCallData",
-    "input initCallData args in a string list, eg: --initCallData 'arg1, arg2'"
-  )
-  .addOptionalParam("outputFolder", "output folder path to save factoryState")
-  .setAction(async (taskArgs, hre) => {
-    const network = hre.network.name;
-    const factoryAddress = await getFactoryAddress(network, taskArgs);
-    const factoryBase = await hre.ethers.getContractFactory(MADNET_FACTORY);
-    const logicFactory = await hre.ethers.getContractFactory(
-      taskArgs.contractName
-    );
-    const initArgs =
-      taskArgs.initCallData === undefined
-        ? []
-        : taskArgs.initCallData.replace(/\s+/g, "").split(",");
-    const fullname = (await getFullyQualifiedName(
-      taskArgs.contractName,
-      hre
-    )) as string;
-    const isInitable = await isInitializable(fullname, hre.artifacts);
-    const initCallData = isInitable
-      ? logicFactory.interface.encodeFunctionData(INITIALIZER, initArgs)
-      : "0x";
-    const Salt = await getBytes32Salt(taskArgs.contractName, hre);
-    // get a factory instance connected to the factory addr
-    const factory = factoryBase.attach(factoryAddress);
-    // TODO: Reconsider doing this, might get the wrong implementation address
-    const tmplAddress = await factory.callStatic.getImplementation();
-    const txResponse = await factory.deployStatic(Salt, initCallData);
-    const receipt = await txResponse.wait();
-    const contractAddr = getEventVar(receipt, DEPLOYED_STATIC, CONTRACT_ADDR);
-    // await showState(`Subtask deployStatic, ${taskArgs.contractName}, contract at ${contractAddr}, gas: ${receipt.gasUsed}`);
-    const outputData: MetaContractData = {
-      metaAddress: contractAddr,
-      salt: Salt,
-      templateName: taskArgs.contractName,
-      templateAddress: tmplAddress,
-      factoryAddress: factory.address,
-      gas: receipt.gasUsed.toNumber(),
-      receipt,
-      initCallData,
-    };
-    await updateMetaList(network, outputData, taskArgs.outputFolder);
-    return outputData;
-  });
->>>>>>> 8a76bde2
-
+  
 /**
  * deploys a proxy and upgrades it using multicall from factory
  * @returns a proxyData object with logic contract name, address and proxy salt, and address.
@@ -1036,14 +903,7 @@
   "multi call to deploy logic and upgrade proxy through factory"
 )
   .addParam("contractName", "logic contract name")
-<<<<<<< HEAD
   .addParam("factoryAddress", "address of factory contract to deploy the contract with")
-=======
-  .addOptionalParam(
-    "factoryAddress",
-    "the default factory address from factoryState will be used if not set"
-  )
->>>>>>> 8a76bde2
   .addOptionalParam(
     "initCallData",
     "input initCallData args in a string list, eg: --initCallData 'arg1, arg2'"
