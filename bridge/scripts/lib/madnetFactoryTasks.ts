import { BytesLike, ContractFactory, ContractReceipt } from "ethers";
import fs from "fs";
import { task } from "hardhat/config";
import { HardhatRuntimeEnvironment } from "hardhat/types";
import {
  CONTRACT_ADDR,
  DEFAULT_CONFIG_OUTPUT_DIR,
  DEPLOYED_PROXY,
  DEPLOYED_RAW,
  DEPLOYED_STATIC,
  DEPLOY_CREATE,
  DEPLOY_METAMORPHIC,
  DEPLOY_PROXY,
  DEPLOY_UPGRADEABLE_PROXY,
  FACTORY_STATE_PATH,
  INITIALIZER,
  MADNET_FACTORY,
  MULTI_CALL_DEPLOY_PROXY,
  PROXY,
  STATIC_DEPLOYMENT,
  UPGRADEABLE_DEPLOYMENT,
  UPGRADE_DEPLOYED_PROXY,
  UPGRADE_PROXY,
} from "./constants";
import {
  generateDeployArgTemplate,
  writeDeploymentArgs,
} from "./deployment/deployArgUtil";
import { readFactoryState } from "./deployment/deploymentConfigUtil";
import {
  DeploymentList,
  getDeploymentList,
  getSortedDeployList,
  transformDeploymentList,
  writeDeploymentList,
} from "./deployment/deploymentListUtil";
import {
  deployFactory,
  DeploymentArgs,
  deployStatic,
  deployUpgradeableProxy,
  getAllContracts,
  getDeployType,
  isInitializable,
} from "./deployment/deploymentUtil";
import {
  DeployCreateData,
  FactoryData,
  MetaContractData,
  ProxyData,
  TemplateData,
  updateDefaultFactoryData,
  updateDeployCreateList,
  updateMetaList,
  updateProxyList,
  updateTemplateList,
} from "./deployment/factoryStateUtil";

type DeployProxyMCArgs = {
  contractName: string;
  logicAddress: string;
  factoryAddress?: string;
  initCallData?: BytesLike;
  outputFolder?: string;
};

type DeployArgs = {
  contractName: string;
  factoryAddress?: string;
  initCallData?: string;
  constructorArgs?: any;
  outputFolder?: string;
};

export type Args = {
  contractName: string;
  factoryAddress?: string;
  salt?: BytesLike;
  initCallData?: string;
  constructorArgs?: any;
  outputFolder?: string;
};

task(
  "getNetwork",
  "gets the current network being used from provider"
).setAction(async (taskArgs, hre) => {
  const network = hre.network.name;
  await showState(network);
  return network;
});

task("getBytes32Salt", "gets the bytes32 version of salt from contract")
  .addParam("contractName", "test contract")
  .setAction(async (taskArgs, hre) => {
    const salt = await getBytes32Salt(taskArgs.contractName, hre);
    await showState(salt);
  });

task(
  "deployFactory",
  "Deploys an instance of a factory contract specified by its name"
)
  .addOptionalParam("outputFolder")
  .setAction(async (taskArgs, hre) => {
    await checkUserDirPath(taskArgs.outputFolder);
    const factoryBase = await hre.ethers.getContractFactory(MADNET_FACTORY);
    const accounts = await getAccounts(hre);
    const txCount = await hre.ethers.provider.getTransactionCount(accounts[0]);
    // calculate the factory address for the constructor arg
    const futureFactoryAddress = hre.ethers.utils.getContractAddress({
      from: accounts[0],
      nonce: txCount,
    });
    const deployTX = factoryBase.getDeployTransaction(futureFactoryAddress);
    const gasCost = await hre.ethers.provider.estimateGas(deployTX);
    // deploys the factory
    const factory = await factoryBase.deploy(futureFactoryAddress);
    await factory.deployTransaction.wait();
    // record the data in a json file to be used in other tasks
    const factoryData: FactoryData = {
      address: factory.address,
      owner: accounts[0],
      gas: gasCost.toNumber(),
    };
    const network = hre.network.name;
    await updateDefaultFactoryData(network, factoryData, taskArgs.outputFolder);
    await showState(
      `Deployed: ${MADNET_FACTORY}, at address: ${factory.address}`
    );
    return factory.address;
  });

task(
  "generateDeploymentConfigs",
  "default list and arg template will be generated if all optional variables are not specified"
)
  .addFlag("list", "flag to only generate deploy list")
  .addFlag("args", "flag to only generate deploy args template")
  .addOptionalParam(
    "outputFolder",
    "output folder path to save deployment arg template and list"
  )
  .addOptionalVariadicPositionalParam(
    "contractNames",
    "custom list of contracts to generate list and arg template for"
  )
  .setAction(async (taskArgs, hre) => {
    await checkUserDirPath(taskArgs.outputFolder);
    const path =
      taskArgs.outputFolder === undefined
        ? DEFAULT_CONFIG_OUTPUT_DIR
        : taskArgs.outputFolder;
    let deploymentList: DeploymentList;
    let deploymentArgs: DeploymentArgs = {
      constructor: {},
      initializer: {},
    };
    let list: Array<string>;
    // no custom path and list input/ writes arg template in default scripts/base-files/deploymentArgs
    if (
      taskArgs.outputFolder === undefined &&
      taskArgs.contractNames === undefined
    ) {
      // create the default list
      // setting list name will specify default configs
      const contracts = await getAllContracts(hre.artifacts);
      deploymentList = await getSortedDeployList(contracts, hre.artifacts);
      list = await transformDeploymentList(deploymentList);
      deploymentArgs = await generateDeployArgTemplate(list, hre.artifacts);
    } // user defined path and list
    else if (
      taskArgs.outputFolder !== undefined &&
      taskArgs.contractNames !== undefined
    ) {
      // create deploy list and deployment arg with the specified output path
      const nameList: Array<string> = taskArgs.contractNames;
      const contracts: Array<string> = [];
      for (const name of nameList) {
        const sourceName = (await hre.artifacts.readArtifact(name)).sourceName;
        const fullName = sourceName + ":" + name;
        // this will cause the operation to fail if deployType is not specified on the contract
        await getDeployType(fullName, hre.artifacts);
        contracts.push(fullName);
      }
      deploymentList = await getSortedDeployList(contracts, hre.artifacts);
      list = await transformDeploymentList(deploymentList);
      deploymentArgs = await generateDeployArgTemplate(list, hre.artifacts);
    } // user defined path, default list
    else if (
      taskArgs.outputFolder !== undefined &&
      taskArgs.contractNames === undefined
    ) {
      const contracts = await getAllContracts(hre.artifacts);
      deploymentList = await getSortedDeployList(contracts, hre.artifacts);
      list = await transformDeploymentList(deploymentList);
      deploymentArgs = await generateDeployArgTemplate(list, hre.artifacts);
    } else {
      throw new Error(
        "you must specify a path to store your custom deploy config files"
      );
    }
    if (taskArgs.args !== true) {
      await writeDeploymentList(list, path);
    }
    if (taskArgs.list !== true) {
      await writeDeploymentArgs(deploymentArgs, path);
      console.log(
        `YOU MUST REPLACE THE UNDEFINED VALUES IN ${path}/deploymentArgsTemplate`
      );
    }
  });

task("deployContracts", "runs the initial deployment of all madnet contracts")
  .addFlag(
    "deployFactory",
    "flag to indicate deployment, will deploy the factory first if set"
  )
<<<<<<< HEAD
  .addOptionalParam("factoryAddress", 
    "if defined the contracts will be deployed with factory specified and initial factory deployment will be skipped"
  )
=======
>>>>>>> b551fe1d
  .addOptionalParam("inputFolder", "path to location containing deploymentArgsTemplate, and deploymentList")
  .addOptionalParam(
    "outputFolder",
    "output folder path to save factory state"
  )
  .setAction(async (taskArgs, hre) => {
    await checkUserDirPath(taskArgs.outputFolder);
    // setting listName undefined will use the default list
    const ethers = hre.ethers;
    const artifacts = hre.artifacts;
    const run = hre.run;
    // deploy the factory first
    if (taskArgs.deployFactory === true) {
      await deployFactory(run, taskArgs.outputFolder);
    }
    // get an array of all contracts in the artifacts
    const contracts = await getDeploymentList(taskArgs.inputFolder);
    // let contracts = ["src/tokens/periphery/validatorPool/Snapshots.sol:Snapshots"]
    for (let i = 0; i < contracts.length; i++) {
      const fullyQualifiedName = contracts[i];
      // check the contract for the @custom:deploy-type tag
      const deployType = await getDeployType(fullyQualifiedName, artifacts);
      switch (deployType) {
        case STATIC_DEPLOYMENT:
          await deployStatic(
            fullyQualifiedName,
            artifacts,
            ethers,
            run,
            taskArgs.inputFolder,
            taskArgs.outputFolder
          );
          break;
        case UPGRADEABLE_DEPLOYMENT:
          await deployUpgradeableProxy(
            fullyQualifiedName,
            artifacts,
            ethers,
            run,
            taskArgs.outputFolder
          );
          break;
        default:
          break;
      }
    }
  });

task(
  DEPLOY_UPGRADEABLE_PROXY,
  "deploys logic contract, proxy contract, and points the proxy to the logic contract"
)
  .addParam(
    "contractName",
    "Name of logic contract to point the proxy at",
    "string"
  )
  .addOptionalParam(
    "factoryAddress",
    "the default factory address from factoryState will be used if not set"
  )
  .addOptionalParam(
    "initCallData",
    "input initCallData args in a string list, eg: --initCallData 'arg1, arg2'"
  )
  .addOptionalParam("outputFolder", "output folder path to save factory state")
  .addOptionalVariadicPositionalParam("constructorArgs", "")
  .setAction(async (taskArgs, hre) => {
    const network = hre.network.name;
    const factoryAddress = await getFactoryAddress(network, taskArgs);
    // uses the factory Data and logic contractName and returns deploybytecode and any constructor args attached
    const callArgs: DeployArgs = {
      contractName: taskArgs.contractName,
      factoryAddress,
      constructorArgs: taskArgs.constructorArgs,
      outputFolder: taskArgs.outputFolder,
    };
    // deploy create the logic contract
    const result: DeployCreateData = await hre.run(DEPLOY_CREATE, callArgs);
    const mcCallArgs: DeployProxyMCArgs = {
      contractName: taskArgs.contractName,
      factoryAddress,
      logicAddress: result.address,
      initCallData: taskArgs.initCallData,
      outputFolder: taskArgs.outputFolder,
    };
    const proxyData: ProxyData = await hre.run(
      MULTI_CALL_DEPLOY_PROXY,
      mcCallArgs
    );
    return proxyData;
  });

task(
  DEPLOY_METAMORPHIC,
  "deploys template contract, and then deploys metamorphic contract, and points the proxy to the logic contract"
)
  .addParam(
    "contractName",
    "Name of logic contract to point the proxy at",
    "string"
  )
  .addOptionalParam(
    "factoryAddress",
    "the default factory address from factoryState will be used if not set"
  )
  .addOptionalParam(
    "initCallData",
    "input initCallData args in a string list, eg: --initCallData 'arg1, arg2'"
  )
  .addOptionalParam("outputFolder", "output folder path to save factory state")
  .addOptionalVariadicPositionalParam(
    "constructorArgs",
    "array that holds all arguements for constructor"
  )
  .setAction(async (taskArgs, hre) => {
    const network = hre.network.name;
    const factoryAddress = await getFactoryAddress(network, taskArgs);
    let callArgs: DeployArgs = {
      contractName: taskArgs.contractName,
      factoryAddress,
      constructorArgs: taskArgs?.constructorArgs,
      outputFolder: taskArgs.outputFolder,
    };
    // deploy create the logic contract
    await hre.run("deployTemplate", callArgs);
    callArgs = {
      contractName: taskArgs.contractName,
      factoryAddress,
      initCallData: taskArgs.initCallData,
      outputFolder: taskArgs.outputFolder,
    };
    const metaContractData = await hre.run("deployStatic", callArgs);
    await showState(
      `Deployed Metamorphic for ${taskArgs.contractName} at: ${metaContractData.metaAddress}, with logic from, ${metaContractData.templateAddress}, gas used: ${metaContractData.gas}`
    );
    return metaContractData;
  });

// factoryName param doesnt do anything right now
task(DEPLOY_CREATE, "deploys a contract from the factory using create")
  .addParam("contractName", "logic contract name")
  .addOptionalParam("factoryAddress", "the default factory address from factoryState will be used if not set")
  .addOptionalParam("outputFolder", "output folder path to save factory state")
  .addOptionalVariadicPositionalParam(
    "constructorArgs",
    "array that holds all arguments for constructor"
  )
  .setAction(async (taskArgs, hre) => {
    const network = hre.network.name;
    const factoryAddress = await getFactoryAddress(network, taskArgs);
    const factoryBase = await hre.ethers.getContractFactory(MADNET_FACTORY);
    // get a factory instance connected to the factory a
    const factory = factoryBase.attach(factoryAddress);
    const logicContract: ContractFactory = await hre.ethers.getContractFactory(
      taskArgs.contractName
    );
    const constructorArgs =
      taskArgs.constructorArgs === undefined ? [] : taskArgs.constructorArgs;
    // encode deployBcode
    const deployTx = logicContract.getDeployTransaction(...constructorArgs);
    if (hre.network.name === "hardhat") {
      // hardhat is not being able to estimate correctly the tx gas due to the massive bytes array
      // being sent as input to the function (the contract bytecode), so we need to increase the block
      // gas limit temporally in order to deploy the template
      await hre.network.provider.send("evm_setBlockGasLimit", [
        "0x3000000000000000",
      ]);
    }
    if (deployTx.data !== undefined) {
      const txResponse = await factory.deployCreate(deployTx.data);
      const receipt = await txResponse.wait();
      const deployCreateData: DeployCreateData = {
        name: taskArgs.contractName,
        address: getEventVar(receipt, DEPLOYED_RAW, CONTRACT_ADDR),
        factoryAddress,
        gas: receipt.gasUsed.toNumber(),
        constructorArgs: taskArgs?.constructorArgs,
      };
      const network = hre.network.name;
      await updateDeployCreateList(
        network,
        deployCreateData,
        taskArgs.outputFolder
      );
      await showState(
        `[DEBUG ONLY, DONT USE THIS ADDRESS IN THE SIDE CHAIN, USE THE PROXY INSTEAD!] Deployed logic for ${taskArgs.contractName} contract at: ${deployCreateData.address}, gas: ${receipt.gasUsed}`
      );
      deployCreateData.receipt = receipt;
      return deployCreateData;
    } else {
      throw new Error(
        `failed to get deployment bytecode for ${taskArgs.contractName}`
      );
    }
  });

task(DEPLOY_PROXY, "deploys a proxy from the factory")
  .addParam(
    "salt",
    "salt used to specify logicContract and proxy address calculation"
  )
  .addOptionalParam("factoryAddress", "the default factory address from factoryState will be used if not set")
  .setAction(async (taskArgs, hre) => {
    const network = hre.network.name;
    const factoryAddress = await getFactoryAddress(network, taskArgs);
    const factoryBase = await hre.ethers.getContractFactory(MADNET_FACTORY);
    const factory = factoryBase.attach(factoryAddress);
    const txResponse = await factory.deployProxy(taskArgs.salt);
    const receipt = await txResponse.wait();
    const proxyAddr = getEventVar(receipt, DEPLOYED_PROXY, CONTRACT_ADDR);
    const proxyData: ProxyData = {
      proxyAddress: proxyAddr,
      salt: taskArgs.salt,
      factoryAddress,
      gas: receipt.gasUsed,
      receipt,
    };
    return proxyData;
  });

task(UPGRADE_DEPLOYED_PROXY, "deploys a contract from the factory using create")
  .addParam("contractName", "logic contract name")
  .addParam(
    "logicAddress",
    "address of the new logic contract to upgrade the proxy to"
  )
  .addOptionalParam("factoryAddress", "factory deploying the contract")
  .addOptionalParam(
    "initCallData",
    "input initCallData args in a string list, eg: --initCallData 'arg1, arg2'"
  )
  .addOptionalParam(
    "outputFolder",
    "output folder path to save factory state"
  )
  .setAction(async (taskArgs, hre) => {
    const network = hre.network.name;
    const factoryAddress = await getFactoryAddress(network, taskArgs);
    const factoryBase = await hre.ethers.getContractFactory(MADNET_FACTORY);
    // grab the salt from the logic contract
    const Salt = await getBytes32Salt(taskArgs.contractName, hre);
    // get logic contract interface
    const logicFactory = await hre.ethers.getContractFactory(
      taskArgs.contractName
    );
    const initArgs =
      taskArgs.initCallData === undefined
        ? []
        : taskArgs.initCallData.replace(/\s+/g, "").split(",");
    const fullname = (await getFullyQualifiedName(
      taskArgs.contractName,
      hre
    )) as string;
    const isInitable = await isInitializable(fullname, hre.artifacts);
    const initCallData = isInitable
      ? logicFactory.interface.encodeFunctionData(INITIALIZER, initArgs)
      : "0x";
    const factory = factoryBase.attach(factoryAddress);
    const txResponse = await factory.upgradeProxy(
      Salt,
      taskArgs.logicAddress,
      initCallData
    );
    const receipt = await txResponse.wait();
    // Data to return to the main task
    const proxyData: ProxyData = {
      proxyAddress: getMetamorphicAddress(factoryAddress, Salt, hre),
      salt: Salt,
      logicName: taskArgs.contractName,
      logicAddress: taskArgs.logicAddress,
      factoryAddress: taskArgs.factoryAddress,
      gas: receipt.gasUsed.toNumber(),
      receipt,
      initCallData,
    };
    await showState(
      `Updated logic with upgradeDeployedProxy for the
      ${taskArgs.contractName}
      contract at
      ${proxyData.proxyAddress}
      gas:
      ${receipt.gasUsed}`
    );
    await updateProxyList(network, proxyData, taskArgs.outputFolder);
    return proxyData;
  });

task(
  "deployTemplate",
  "deploys a template contract with the universal code copy constructor that deploys"
)
  .addParam("contractName", "logic contract name")
  .addOptionalParam(
    "factoryAddress",
    "optional factory address, defaults to config address"
  )
  .addOptionalParam(
    "outputFolder",
    "output folder path to save factory state"
  )
  .addOptionalVariadicPositionalParam(
    "constructorArgs",
    "input constructor args at the end of call"
  )
  .setAction(async (taskArgs, hre) => {
    const network = hre.network.name;
    if (network === "hardhat") {
      // hardhat is not being able to estimate correctly the tx gas due to the massive bytes array
      // being sent as input to the function (the contract bytecode), so we need to increase the block
      // gas limit temporally in order to deploy the template
      await hre.network.provider.send("evm_setBlockGasLimit", [
        "0x3000000000000000",
      ]);
    }
    const factoryAddress = await getFactoryAddress(network, taskArgs);
    const factoryBase = await hre.ethers.getContractFactory(MADNET_FACTORY);
    const factory = factoryBase.attach(factoryAddress);
    const logicContract: ContractFactory = await hre.ethers.getContractFactory(
      taskArgs.contractName
    );
    const constructorArgs =
      taskArgs.constructorArgs === undefined ? [] : taskArgs.constructorArgs;
    const deployTxReq = logicContract.getDeployTransaction(...constructorArgs);
    if (deployTxReq.data !== undefined) {
      const deployBytecode = deployTxReq.data;
      const txResponse = await factory.deployTemplate(deployBytecode);
      const receipt = await txResponse.wait();
      const templateData: TemplateData = {
        name: taskArgs.contractName,
        address: getEventVar(receipt, "DeployedTemplate", CONTRACT_ADDR),
        factoryAddress,
        gas: receipt.gasUsed.toNumber(),
        receipt,
        constructorArgs,
      };
      //   await showState(`Subtask deployedTemplate for ${taskArgs.contractName} contract at ${templateData.address}, gas: ${receipt.gasUsed}`);
      await updateTemplateList(network, templateData, taskArgs.outputFolder);
      return templateData;
    } else {
      throw new Error(
        `failed to get contract bytecode for ${taskArgs.contractName}`
      );
    }
  });

// takes in optional
task(
  "deployStatic",
  "deploys a template contract with the universal code copy constructor that deploys"
)
  .addParam("contractName", "logic contract name")
  .addOptionalParam("factoryAddress", "factory deploying the contract")
  .addOptionalParam(
    "initCallData",
    "input initCallData args in a string list, eg: --initCallData 'arg1, arg2'"
  )
  .addOptionalParam(
    "outputFolder",
    "output folder path to save factoryState"
  )
  .setAction(async (taskArgs, hre) => {
    const network = hre.network.name;
    const factoryAddress = await getFactoryAddress(network, taskArgs);
    const factoryBase = await hre.ethers.getContractFactory(MADNET_FACTORY);
    const logicFactory = await hre.ethers.getContractFactory(
      taskArgs.contractName
    );
    const initArgs =
      taskArgs.initCallData === undefined
        ? []
        : taskArgs.initCallData.replace(/\s+/g, "").split(",");
    const fullname = (await getFullyQualifiedName(
      taskArgs.contractName,
      hre
    )) as string;
    const isInitable = await isInitializable(fullname, hre.artifacts);
    const initCallData = isInitable
      ? logicFactory.interface.encodeFunctionData(INITIALIZER, initArgs)
      : "0x";
    const Salt = await getBytes32Salt(taskArgs.contractName, hre);
    // get a factory instance connected to the factory addr
    const factory = factoryBase.attach(factoryAddress);
    // TODO: Reconsider doing this, might get the wrong implementation address
    const tmplAddress = await factory.callStatic.getImplementation();
    const txResponse = await factory.deployStatic(Salt, initCallData);
    const receipt = await txResponse.wait();
    const contractAddr = getEventVar(receipt, DEPLOYED_STATIC, CONTRACT_ADDR);
    // await showState(`Subtask deployStatic, ${taskArgs.contractName}, contract at ${contractAddr}, gas: ${receipt.gasUsed}`);
    const outputData: MetaContractData = {
      metaAddress: contractAddr,
      salt: Salt,
      templateName: taskArgs.contractName,
      templateAddress: tmplAddress,
      factoryAddress: factory.address,
      gas: receipt.gasUsed.toNumber(),
      receipt,
      initCallData,
    };
    await updateMetaList(network, outputData, taskArgs.outputFolder);
    return outputData;
  });

/**
 * deploys a proxy and upgrades it using multicall from factory
 * @returns a proxyData object with logic contract name, address and proxy salt, and address.
 */
task("multiCallDeployProxy", "deploy and upgrade proxy with multicall")
  .addParam("contractName", "logic contract name")
  .addParam(
    "logicAddress",
    "Address of the logic contract to point the proxy to"
  )
  .addOptionalParam("factoryAddress", "factory deploying the contract")
  .addOptionalParam(
    "initCallData",
    "input initCallData args in a string list, eg: --initCallData 'arg1, arg2'"
  )
  .addOptionalParam(
    "outputFolder",
    "output folder path to save factoryState"
  )
  .addOptionalParam(
    "salt",
    "unique salt for specifying proxy defaults to salt specified in logic contract"
  )
  .setAction(async (taskArgs, hre) => {
    const network = hre.network.name;
    const factoryBase = await hre.ethers.getContractFactory(MADNET_FACTORY);
    const factoryAddress = await getFactoryAddress(network, taskArgs);
    const factory = factoryBase.attach(factoryAddress);
    const logicFactory = await hre.ethers.getContractFactory(
      taskArgs.contractName
    );
    const initArgs =
      taskArgs.initCallData === undefined
        ? []
        : taskArgs.initCallData.replace(/\s+/g, "").split(",");
    const fullname = (await getFullyQualifiedName(
      taskArgs.contractName,
      hre
    )) as string;
    const isInitable = await isInitializable(fullname, hre.artifacts);
    const initCallData = isInitable
      ? logicFactory.interface.encodeFunctionData(INITIALIZER, initArgs)
      : "0x";
    // factory interface pointed to deployed factory contract
    // get the 32byte salt from logic contract file
    const salt: BytesLike =
      taskArgs.salt === undefined
        ? await getBytes32Salt(taskArgs.contractName, hre)
        : hre.ethers.utils.formatBytes32String(taskArgs.salt);
    // encode the deployProxy function call with Salt as arg
    const deployProxy: BytesLike = factoryBase.interface.encodeFunctionData(
      DEPLOY_PROXY,
      [salt]
    );
    // encode upgrade proxy multicall
    const upgradeProxy: BytesLike = factoryBase.interface.encodeFunctionData(
      UPGRADE_PROXY,
      [salt, taskArgs.logicAddress, initCallData]
    );
    // get the multi call arguements as [deployProxy, upgradeProxy]
    const multiCallArgs = [deployProxy, upgradeProxy];
    // send the multicall transaction with deployProxy and upgradeProxy
    const txResponse = await factory.multiCall(multiCallArgs);
    const receipt = await txResponse.wait();
    // Data to return to the main task
    const proxyData: ProxyData = {
      factoryAddress,
      logicName: taskArgs.contractName,
      logicAddress: taskArgs.logicAddress,
      salt,
      proxyAddress: getEventVar(receipt, DEPLOYED_PROXY, CONTRACT_ADDR),
      gas: receipt.gasUsed.toNumber(),
      receipt,
      initCallData,
    };
    await showState(
      `Deployed ${proxyData.logicName} with proxy at ${proxyData.proxyAddress}, gasCost: ${proxyData.gas}`
    );
    await updateProxyList(network, proxyData, taskArgs.outputFolder);
    return proxyData;
  });

task(
  "multiCallUpgradeProxy",
  "multi call to deploy logic and upgrade proxy through factory"
)
  .addParam("contractName", "logic contract name")
  .addOptionalParam("factoryAddress", "the default factory address from factoryState will be used if not set")
  .addOptionalParam(
    "initCallData",
    "input initCallData args in a string list, eg: --initCallData 'arg1, arg2'"
  )
  .addOptionalParam(
    "salt",
    "unique salt for specifying proxy defaults to salt specified in logic contract"
  )
  .addOptionalVariadicPositionalParam("constructorArgs")
  .setAction(async (taskArgs, hre) => {
    const network = hre.network.name;
    const factoryAddress = await getFactoryAddress(network, taskArgs);
    const factoryBase = await hre.ethers.getContractFactory(MADNET_FACTORY);
    const factory = factoryBase.attach(factoryAddress);
    const logicFactory: ContractFactory = await hre.ethers.getContractFactory(
      taskArgs.contractName
    );
    const initArgs =
      taskArgs.initCallData === undefined
        ? []
        : taskArgs.initCallData.replace(/\s+/g, "").split(",");
    const fullname = (await getFullyQualifiedName(
      taskArgs.contractName,
      hre
    )) as string;
    const isInitable = await isInitializable(fullname, hre.artifacts);
    const initCallData = isInitable
      ? logicFactory.interface.encodeFunctionData(INITIALIZER, initArgs)
      : "0x";
    const deployTx = logicFactory.getDeployTransaction(
      ...taskArgs.constructorArgs
    );
    const deployCreate = factoryBase.interface.encodeFunctionData(
      DEPLOY_CREATE,
      [deployTx.data]
    );
    const salt: string =
      taskArgs.salt === undefined
        ? await getBytes32Salt(taskArgs.contractName, hre)
        : hre.ethers.utils.formatBytes32String(taskArgs.salt);
    const txCount = await hre.ethers.provider.getTransactionCount(
      factory.address
    );
    const implAddress = hre.ethers.utils.getContractAddress({
      from: factory.address,
      nonce: txCount,
    });
    const upgradeProxy = factoryBase.interface.encodeFunctionData(
      DEPLOY_CREATE,
      [salt, implAddress, initCallData]
    );
    const PROXY_FACTORY = await hre.ethers.getContractFactory(PROXY);
    const proxyAddress = getMetamorphicAddress(factoryAddress, salt, hre);
    const proxyContract = await PROXY_FACTORY.attach(proxyAddress);
    const oldImpl = await proxyContract.getImplementationAddress();
    const txResponse = await factory.multiCall([deployCreate, upgradeProxy]);
    const receipt = await txResponse.wait();
    await showState(
      `Updating logic for the ${taskArgs.contractName} proxy at ${proxyAddress} from ${oldImpl} to ${implAddress}, gasCost: ${receipt.gasUsed}`
    );
    const proxyData: ProxyData = {
      factoryAddress,
      logicName: taskArgs.contractName,
      logicAddress: taskArgs.logicAddress,
      salt,
      proxyAddress: getEventVar(receipt, DEPLOYED_PROXY, CONTRACT_ADDR),
      gas: receipt.gasUsed.toNumber(),
      receipt,
      initCallData,
    };
    return proxyData;
  });

async function checkUserDirPath(path: string) {
  if (path !== undefined) {
    if (!fs.existsSync(path)) {
      console.log(
        "Creating Folder at" + path + " since it didn't exist before!"
      );
      fs.mkdirSync(path);
    }
    if (fs.statSync(path).isFile()) {
      throw new Error("outputFolder path should be to a directory not a file");
    }
  }
}

async function getFactoryAddress(network: string, taskArgs: any) {
  // get Factory data from factoryConfig.json
  const path =
    taskArgs.outputFolder === undefined
      ? FACTORY_STATE_PATH
      : taskArgs.outputFolder.replace(/\/+$/, "") + "/factoryState";
  const factoryConfig = await readFactoryState(path);
  const configFactoryAddress = factoryConfig[network].defaultFactoryAddress;
  const cliFactoryAddress = taskArgs.factoryAddress;
  // object to store data to update config var
  let factoryAddress: string;
  // check if the user provided factory Data in call
  if (cliFactoryAddress !== undefined) {
    factoryAddress = cliFactoryAddress;
  }
  // if the user did not provide factory data check for factory data in factoryConfig
  else if (configFactoryAddress !== undefined) {
    factoryAddress = configFactoryAddress;
  }
  // if no factoryData provided in call and in userConfig throw error
  else {
    throw new Error(
      "Failed to find factory address via cli arguement or factory state file"
    );
  }
  return factoryAddress;
}

async function getAccounts(hre: HardhatRuntimeEnvironment) {
  const signers = await hre.ethers.getSigners();
  const accounts: string[] = [];
  for (const signer of signers) {
    accounts.push(signer.address);
  }
  return accounts;
}

async function getFullyQualifiedName(
  contractName: string,
  hre: HardhatRuntimeEnvironment
) {
  const artifactPaths = await hre.artifacts.getAllFullyQualifiedNames();
  for (let i = 0; i < artifactPaths.length; i++) {
    if (artifactPaths[i].split(":")[1] === contractName) {
      return String(artifactPaths[i]);
    }
  }
}
/**
 * @description returns everything on the left side of the :
 * ie: src/proxy/Proxy.sol:Mock => src/proxy/Proxy.sol
 * @param qualifiedName the relative path of the contract file + ":" + name of contract
 * @returns the relative path of the contract
 */
function extractPath(qualifiedName: string) {
  return qualifiedName.split(":")[0];
}

/**
 * @description goes through the receipt from the
 * transaction and extract the specified event name and variable
 * @param receipt tx object returned from the tran
 * @param eventName
 * @param varName
 * @returns
 */
function getEventVar(
  receipt: ContractReceipt,
  eventName: string,
  varName: string
) {
  let result = "0x";
  if (receipt.events !== undefined) {
    const events = receipt.events;
    for (let i = 0; i < events.length; i++) {
      // look for the event
      if (events[i].event === eventName) {
        if (events[i].args !== undefined) {
          const args = events[i].args;
          // extract the deployed mock logic contract address from the event
          result = args !== undefined ? args[varName] : undefined;
          if (result !== undefined) {
            return result;
          }
        } else {
          throw new Error(
            `failed to extract ${varName} from event: ${eventName}`
          );
        }
      }
    }
  }
  throw new Error(`failed to find event: ${eventName}`);
}
/**
 * @description extracts the value specified by custom:salt from the contracts artifacts
 * buildInfo
 * @param contractName the name of the contract to get the salt for
 * @param hre hardhat runtime environment
 * @returns the string version of salt specified by custom:salt
 *  NatSpec tag in the contract
 */
async function getSalt(
  contractName: string,
  hre: HardhatRuntimeEnvironment
): Promise<string> {
  const qualifiedName: any = await getFullyQualifiedName(contractName, hre);
  const buildInfo = await hre.artifacts.getBuildInfo(qualifiedName);
  let contractOutput: any;
  let devdoc: any;
  let salt: string = "";
  if (buildInfo !== undefined) {
    const path = extractPath(qualifiedName);
    contractOutput = buildInfo.output.contracts[path][contractName];
    devdoc = contractOutput.devdoc;
    salt = devdoc["custom:salt"];
    return salt;
  } else {
    console.error("missing salt");
  }
  return salt;
}

/**
 * @description converts
 * @param contractName the name of the contract to get the salt for
 * @param hre hardhat runtime environment
 * @returns the string that represents the 32Bytes version
 * of the salt specified by custom:salt
 */
export async function getBytes32Salt(
  contractName: string,
  hre: HardhatRuntimeEnvironment
) {
  const salt: string = await getSalt(contractName, hre);
  return hre.ethers.utils.formatBytes32String(salt);
}

/**
 *
 * @param factoryAddress address of the factory that deployed the contract
 * @param salt value specified by custom:salt in the contrac
 * @param hre hardhat runtime environment
 * @returns returns the address of the metamorphic contract
 */
function getMetamorphicAddress(
  factoryAddress: string,
  salt: string,
  hre: HardhatRuntimeEnvironment
) {
  const initCode = "0x6020363636335afa1536363636515af43d36363e3d36f3";
  return hre.ethers.utils.getCreate2Address(
    factoryAddress,
    salt,
    hre.ethers.utils.keccak256(initCode)
  );
}

export const showState = async (message: string): Promise<void> => {
  if (process.env.silencer === undefined || process.env.silencer === "false") {
    console.log(message);
  }
};<|MERGE_RESOLUTION|>--- conflicted
+++ resolved
@@ -216,12 +216,6 @@
     "deployFactory",
     "flag to indicate deployment, will deploy the factory first if set"
   )
-<<<<<<< HEAD
-  .addOptionalParam("factoryAddress", 
-    "if defined the contracts will be deployed with factory specified and initial factory deployment will be skipped"
-  )
-=======
->>>>>>> b551fe1d
   .addOptionalParam("inputFolder", "path to location containing deploymentArgsTemplate, and deploymentList")
   .addOptionalParam(
     "outputFolder",
