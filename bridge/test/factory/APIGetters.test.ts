import { ethers } from "hardhat";
import { END_POINT, MOCK, PROXY, UTILS } from "../../scripts/lib/constants";
import {
  deployStatic,
  deployUpgradeable,
  upgradeProxy,
} from "../../scripts/lib/MadnetFactory";
import { MadnetFactory, Utils } from "../../typechain-types";
import { assert, expect } from "../chai-setup";
import {
  bytes32ArrayToStringArray,
  deployFactory,
  getMetamorphicAddress,
} from "./Setup";
process.env.silencer = "true";

describe("Madnetfactory API test", async () => {
<<<<<<< HEAD
=======
  let accounts: Array<string> = [];
>>>>>>> 3273b276
  let utilsContract: Utils;
  let factory: MadnetFactory;

  beforeEach(async () => {
    const utilsBase = await ethers.getContractFactory(UTILS);
<<<<<<< HEAD
=======
    accounts = await getAccounts();
    // set owner and delegator
>>>>>>> 3273b276
    utilsContract = await utilsBase.deploy();
    factory = await deployFactory();
    const cSize = await utilsContract.getCodeSize(factory.address);
    expect(cSize.toNumber()).to.be.greaterThan(0);
  });

  it("getters", async () => {
    await deployStatic(END_POINT, factory.address);
    const implAddr = await factory.getImplementation();
<<<<<<< HEAD
    expect(implAddr).to.not.be.equals(undefined);
=======
    expect(implAddr).to.not.equal(undefined);
>>>>>>> 3273b276
    const saltsArray = await factory.contracts();
    expect(saltsArray.length).to.be.greaterThan(0);
    const numContracts = await factory.getNumContracts();
    expect(numContracts.toNumber()).to.equal(saltsArray.length);
    const saltStrings = bytes32ArrayToStringArray(saltsArray);
    for (let i = 0; i < saltStrings.length; i++) {
<<<<<<< HEAD
      const address = await factory.lookup(saltStrings[i]);
=======
      const address = await factory.lookup(
        ethers.utils.formatBytes32String(saltStrings[i])
      );
>>>>>>> 3273b276
      expect(address).to.equal(
        getMetamorphicAddress(factory.address, saltsArray[i])
      );
    }
  });

  it("deploy Upgradeable", async () => {
    const res = await deployUpgradeable(MOCK, factory.address, ["2", "s"]);
    const Proxy = await ethers.getContractFactory(PROXY);
    const proxy = Proxy.attach(res.proxyAddress);
    expect(await proxy.getImplementationAddress()).to.be.equal(
      res.logicAddress
    );
    assert(res !== undefined, "Couldn't deploy upgradable contract");
    let cSize = await utilsContract.getCodeSize(res.logicAddress);
    expect(cSize.toNumber()).to.be.greaterThan(0);
    cSize = await utilsContract.getCodeSize(res.proxyAddress);
    expect(cSize.toNumber()).to.be.greaterThan(0);
  });

  it("upgrade deployment", async () => {
    const res = await deployUpgradeable(MOCK, factory.address, ["2", "s"]);
    const Proxy = await ethers.getContractFactory(PROXY);
    const proxy = Proxy.attach(res.proxyAddress);
    expect(await proxy.getImplementationAddress()).to.be.equal(
      res.logicAddress
    );
    assert(res !== undefined, "Couldn't deploy upgradable contract");
    const res2 = await upgradeProxy(MOCK, factory.address, ["2", "s"]);
    expect(await proxy.getImplementationAddress()).to.be.equal(
      res2.logicAddress
    );
    assert(
      res2.logicAddress !== res.logicAddress,
      "Logic address should be different after updateProxy!"
    );
  });

  it("deploystatic", async () => {
    const res = await deployStatic(END_POINT, factory.address);
    let cSize = await utilsContract.getCodeSize(res.templateAddress);
    expect(cSize.toNumber()).to.be.greaterThan(0);
    cSize = await utilsContract.getCodeSize(res.metaAddress);
    expect(cSize.toNumber()).to.be.greaterThan(0);
  });
});<|MERGE_RESOLUTION|>--- conflicted
+++ resolved
@@ -15,20 +15,12 @@
 process.env.silencer = "true";
 
 describe("Madnetfactory API test", async () => {
-<<<<<<< HEAD
-=======
-  let accounts: Array<string> = [];
->>>>>>> 3273b276
   let utilsContract: Utils;
   let factory: MadnetFactory;
 
   beforeEach(async () => {
     const utilsBase = await ethers.getContractFactory(UTILS);
-<<<<<<< HEAD
-=======
-    accounts = await getAccounts();
     // set owner and delegator
->>>>>>> 3273b276
     utilsContract = await utilsBase.deploy();
     factory = await deployFactory();
     const cSize = await utilsContract.getCodeSize(factory.address);
@@ -38,24 +30,16 @@
   it("getters", async () => {
     await deployStatic(END_POINT, factory.address);
     const implAddr = await factory.getImplementation();
-<<<<<<< HEAD
-    expect(implAddr).to.not.be.equals(undefined);
-=======
     expect(implAddr).to.not.equal(undefined);
->>>>>>> 3273b276
     const saltsArray = await factory.contracts();
     expect(saltsArray.length).to.be.greaterThan(0);
     const numContracts = await factory.getNumContracts();
     expect(numContracts.toNumber()).to.equal(saltsArray.length);
     const saltStrings = bytes32ArrayToStringArray(saltsArray);
     for (let i = 0; i < saltStrings.length; i++) {
-<<<<<<< HEAD
-      const address = await factory.lookup(saltStrings[i]);
-=======
       const address = await factory.lookup(
         ethers.utils.formatBytes32String(saltStrings[i])
       );
->>>>>>> 3273b276
       expect(address).to.equal(
         getMetamorphicAddress(factory.address, saltsArray[i])
       );
