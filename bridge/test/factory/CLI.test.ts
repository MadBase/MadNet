--- conflicted
+++ resolved
@@ -31,12 +31,8 @@
 
 describe("Cli tasks", async () => {
   let firstOwner: string;
-<<<<<<< HEAD
-  let accounts: Array<string> = [];
-=======
   let firstDelegator: string;
   const accounts: Array<string> = [];
->>>>>>> 3273b276
 
   beforeEach(async () => {
     process.env.test = "true";
@@ -45,22 +41,12 @@
     firstOwner = accounts[0];
   });
 
-<<<<<<< HEAD
-  xit("deploy factory with cli", async () => {
-    const futureFactoryAddress = await predictFactoryAddress(firstOwner);
-    const factoryAddress = await run("deployFactory");
-    // check if the address is the predicted
-    expect(factoryAddress).to.equal(futureFactoryAddress);
-    const defaultFactoryAddress = await getDefaultFactoryAddress();
-    expect(defaultFactoryAddress).to.equal(factoryAddress);
-=======
   it("deploys factory with cli and checks if the default factory is updated in factory state toml file", async () => {
     const accounts = await getAccounts();
     const futureFactoryAddress = await predictFactoryAddress(accounts[0]);
     const factoryAddress = await run(DEPLOY_FACTORY);
     // check if the address is the predicted
     expect(factoryAddress).to.equal(futureFactoryAddress);
->>>>>>> 3273b276
   });
   // todo add init call data and check init vars
   it("deploys MockInitializable contract with deployUpgradeableProxy", async () => {
