import { SignerWithAddress } from "@nomiclabs/hardhat-ethers/dist/src/signer-with-address";
import {
  BigNumber,
  BigNumberish,
  BytesLike,
  Contract,
  ContractTransaction,
  Signer,
  Wallet,
} from "ethers";
import { isHexString } from "ethers/lib/utils";
import { ethers, network } from "hardhat";
import {
  AliceNetFactory,
  AToken,
  ATokenBurnerMock,
  ATokenMinterMock,
<<<<<<< HEAD
  BridgePool,
=======
  BToken,
>>>>>>> d3b3f141
  ETHDKG,
  EventEmitter,
  Foundation,
  LegacyToken,
  LiquidityProviderStaking,
  PublicStaking,
  Snapshots,
  SnapshotsMock,
  StakingPositionDescriptor,
  ValidatorPool,
  ValidatorPoolMock,
  ValidatorStaking,
} from "../typechain-types";
import { ValidatorRawData } from "./ethdkg/setup";

export const PLACEHOLDER_ADDRESS = "0x0000000000000000000000000000000000000000";

export { assert, expect } from "./chai-setup";

export interface Snapshot {
  BClaims: string;
  GroupSignature: string;
  height: BigNumberish;
  validatorIndex: number;
}

export interface BaseFixture {
  factory: AliceNetFactory;
  [key: string]: any;
}

export interface BaseTokensFixture extends BaseFixture {
  aToken: AToken;
  bToken: BToken;
  legacyToken: LegacyToken;
  publicStaking: PublicStaking;
}

export interface Fixture extends BaseTokensFixture {
  validatorStaking: ValidatorStaking;
  validatorPool: ValidatorPool | ValidatorPoolMock;
  snapshots: Snapshots | SnapshotsMock;
  ethdkg: ETHDKG;
  stakingPositionDescriptor: StakingPositionDescriptor;
  namedSigners: SignerWithAddress[];
}

/**
 * Shuffles array in place. ES6 version
 * https://stackoverflow.com/questions/6274339/how-can-i-shuffle-an-array/6274381#6274381
 * @param {Array} a items An array containing the items.
 */
export function shuffle(a: ValidatorRawData[]) {
  for (let i = a.length - 1; i > 0; i--) {
    const j = Math.floor(Math.random() * (i + 1));
    [a[i], a[j]] = [a[j], a[i]];
  }
  return a;
}

export const mineBlocks = async (nBlocks: bigint) => {
  if (nBlocks > BigInt(0)) {
    await network.provider.send("hardhat_mine", [
      ethers.utils.hexValue(nBlocks),
    ]);
  }
};

export const getBlockByNumber = async () => {
  return await network.provider.send("eth_getBlockByNumber", [
    "pending",
    false,
  ]);
};

export const getPendingTransactions = async () => {
  return await network.provider.send("eth_pendingTransactions");
};

export const getValidatorEthAccount = async (
  validator: ValidatorRawData | string
): Promise<Signer> => {
  if (typeof validator === "string") {
    return ethers.getSigner(validator);
  } else {
    const balance = await ethers.provider.getBalance(validator.address);
    if (balance.eq(0)) {
      await (
        await ethers.getSigners()
      )[0].sendTransaction({
        to: validator.address,
        value: ethers.utils.parseEther("10"),
      });
    }
    if (typeof validator.privateKey !== "undefined") {
      return new Wallet(validator.privateKey, ethers.provider);
    }
    return ethers.getSigner(validator.address);
  }
};

export const createUsers = async (
  numberOfUsers: number,
  createWithNoFunds: boolean = false
): Promise<SignerWithAddress[]> => {
  const users: SignerWithAddress[] = [];
  const admin = (await ethers.getSigners())[0];
  for (let i = 0; i < numberOfUsers; i++) {
    const user = new Wallet(ethers.utils.randomBytes(64), ethers.provider);
    if (!createWithNoFunds) {
      const balance = await ethers.provider.getBalance(user.address);
      if (balance.eq(0)) {
        await admin.sendTransaction({
          to: user.address,
          value: ethers.utils.parseEther("1"),
        });
      }
    }
    users.push(user as Signer as SignerWithAddress);
  }
  return users;
};

async function getContractAddressFromDeployedStaticEvent(
  tx: ContractTransaction
): Promise<string> {
  const eventSignature = "event DeployedStatic(address contractAddr)";
  const eventName = "DeployedStatic";
  return await getContractAddressFromEventLog(tx, eventSignature, eventName);
}

async function getContractAddressFromDeployedProxyEvent(
  tx: ContractTransaction
): Promise<string> {
  const eventSignature = "event DeployedProxy(address contractAddr)";
  const eventName = "DeployedProxy";
  return await getContractAddressFromEventLog(tx, eventSignature, eventName);
}

async function getContractAddressFromDeployedRawEvent(
  tx: ContractTransaction
): Promise<string> {
  const eventSignature = "event DeployedRaw(address contractAddr)";
  const eventName = "DeployedRaw";
  return await getContractAddressFromEventLog(tx, eventSignature, eventName);
}

async function getContractAddressFromEventLog(
  tx: ContractTransaction,
  eventSignature: string,
  eventName: string
): Promise<string> {
  const receipt = await ethers.provider.getTransactionReceipt(tx.hash);
  const intrface = new ethers.utils.Interface([eventSignature]);
  let result = "";
  for (const log of receipt.logs) {
    const topics = log.topics;
    const data = log.data;
    const topicHash = intrface.getEventTopic(intrface.getEvent(eventName));
    if (!isHexString(topics[0], 32) || topics[0].toLowerCase() !== topicHash) {
      continue;
    }
    result = intrface.decodeEventLog(eventName, data, topics).contractAddr;
  }
  if (result === "") {
    throw new Error(
      "Couldn't parse logs in the transaction!\nReceipt:\n" + receipt
    );
  }
  return result;
}

function getBytes32Salt(contractName: string) {
  return ethers.utils.formatBytes32String(contractName);
}

export const deployStaticWithFactory = async (
  factory: AliceNetFactory,
  contractName: string,
  salt?: string,
  initCallData?: any[],
  constructorArgs: any[] = []
): Promise<Contract> => {
  const _Contract = await ethers.getContractFactory(contractName);
  const contractTx = await factory.deployTemplate(
    _Contract.getDeployTransaction(...constructorArgs).data as BytesLike
  );
  let receipt = await ethers.provider.getTransactionReceipt(contractTx.hash);
  if (receipt.gasUsed.gt(10_000_000)) {
    throw new Error(
      `Contract deployment size:${receipt.gasUsed} is greater than 10 million`
    );
  }

  let initCallDataBin;
  try {
    initCallDataBin = _Contract.interface.encodeFunctionData(
      "initialize",
      initCallData
    );
  } catch (error) {
    console.log(
      `Warning couldnt get init call data for contract: ${contractName}`
    );
    console.log(error);
    initCallDataBin = "0x";
  }
  let saltBytes;
  if (salt === undefined) {
    saltBytes = getBytes32Salt(contractName);
  } else {
    saltBytes = getBytes32Salt(salt);
  }
  const tx = await factory.deployStatic(saltBytes, initCallDataBin);
  receipt = await ethers.provider.getTransactionReceipt(tx.hash);
  if (receipt.gasUsed.gt(10_000_000)) {
    throw new Error(
      `Contract deployment size:${receipt.gasUsed} is greater than 10 million`
    );
  }

  return _Contract.attach(await getContractAddressFromDeployedStaticEvent(tx));
};

async function deployUpgradeableWithFactory(
  factory: AliceNetFactory,
  contractName: string,
  salt?: string,
  initCallData?: any[],
  constructorArgs: any[] = []
): Promise<Contract> {
  const _Contract = await ethers.getContractFactory(contractName);
  let deployCode: BytesLike;

  const contractTx = await factory.deployTemplate(
    (deployCode = _Contract.getDeployTransaction(...constructorArgs)
      .data as BytesLike)
  );

  let receipt = await ethers.provider.getTransactionReceipt(contractTx.hash);
  if (receipt.gasUsed.gt(10_000_000)) {
    throw new Error(
      `Contract deployment size:${receipt.gasUsed} is greater than 10 million`
    );
  }
  const transaction = await factory.deployCreate(deployCode);
  receipt = await ethers.provider.getTransactionReceipt(transaction.hash);
  if (receipt.gasUsed.gt(10_000_000)) {
    throw new Error(
      `Contract deployment size:${receipt.gasUsed} is greater than 10 million`
    );
  }
  const logicAddr = await getContractAddressFromDeployedRawEvent(transaction);
  let saltBytes;
  if (salt === undefined) {
    saltBytes = getBytes32Salt(contractName);
  } else {
    saltBytes = getBytes32Salt(salt);
  }

  const transaction2 = await factory.deployProxy(saltBytes);
  receipt = await ethers.provider.getTransactionReceipt(transaction2.hash);
  if (receipt.gasUsed.gt(10_000_000)) {
    throw new Error(
      `Contract deployment size:${receipt.gasUsed} is greater than 10 million`
    );
  }

  let initCallDataBin = "0x";
  if (initCallData !== undefined) {
    try {
      initCallDataBin = _Contract.interface.encodeFunctionData(
        "initialize",
        initCallData
      );
    } catch (error) {
      console.warn(
        `Error deploying contract ${contractName} couldn't get initialize arguments: ${error}`
      );
    }
  }
  await factory.upgradeProxy(saltBytes, logicAddr, initCallDataBin);
  return _Contract.attach(
    await getContractAddressFromDeployedProxyEvent(transaction2)
  );
}

export const deployFactoryAndBaseTokens = async (
  admin: SignerWithAddress
): Promise<BaseTokensFixture> => {
  const factory = await deployAliceNetFactory(admin);

  // LegacyToken
  const legacyToken = (await deployStaticWithFactory(
    factory,
    "LegacyToken"
  )) as LegacyToken;

  const aToken = (await deployStaticWithFactory(
    factory,
    "AToken",
    "AToken",
    undefined,
    [legacyToken.address]
  )) as AToken;

  // BToken
  const bToken = (await deployStaticWithFactory(factory, "BToken")) as BToken;

  // PublicStaking
  const publicStaking = (await deployStaticWithFactory(
    factory,
    "PublicStaking"
  )) as PublicStaking;

  return {
    factory,
    aToken,
    bToken,
    legacyToken,
    publicStaking,
  };
};

export const deployAliceNetFactory = async (
  admin: SignerWithAddress
): Promise<AliceNetFactory> => {
  const txCount = await ethers.provider.getTransactionCount(admin.address);
  // calculate the factory address for the constructor arg
  const futureFactoryAddress = ethers.utils.getContractAddress({
    from: admin.address,
    nonce: txCount,
  });

  const Factory = await ethers.getContractFactory("AliceNetFactory");
  const factory = await Factory.deploy(futureFactoryAddress);
  await factory.deployed();
  return factory;
};

export const preFixtureSetup = async () => {
  await network.provider.send("evm_setAutomine", [true]);
  // hardhat is not being able to estimate correctly the tx gas due to the massive bytes array
  // being sent as input to the function (the contract bytecode), so we need to increase the block
  // gas limit temporally in order to deploy the template
  await network.provider.send("evm_setBlockGasLimit", ["0x3000000000000000"]);
};

export const posFixtureSetup = async (
  factory: AliceNetFactory,
  aToken: AToken,
  legacyToken: LegacyToken
) => {
  // finish workaround, putting the blockgas limit to the previous value 30_000_000
  await network.provider.send("evm_setBlockGasLimit", ["0x1C9C380"]);
  const [admin] = await ethers.getSigners();
  // transferring some part of the legacy token from the factory to the admin
  await factory.callAny(
    legacyToken.address,
    0,
    aToken.interface.encodeFunctionData("transfer", [
      admin.address,
      ethers.utils.parseEther("100000000"),
    ])
  );
  // migrating the rest of the legacy tokens to fresh new Atokens
  await factory.callAny(
    legacyToken.address,
    0,
    aToken.interface.encodeFunctionData("approve", [
      aToken.address,
      ethers.utils.parseEther("100000000"),
    ])
  );
  await factory.callAny(
    aToken.address,
    0,
    aToken.interface.encodeFunctionData("migrate", [
      ethers.utils.parseEther("100000000"),
    ])
  );
  // transferring those Atokens to the admin
  await factory.callAny(
    aToken.address,
    0,
    aToken.interface.encodeFunctionData("transfer", [
      admin.address,
      ethers.utils.parseEther("100000000"),
    ])
  );
};

export const getBaseTokensFixture = async (): Promise<BaseTokensFixture> => {
  await preFixtureSetup();
  const [admin] = await ethers.getSigners();
  // AToken
  const fixture = await deployFactoryAndBaseTokens(admin);
  await posFixtureSetup(fixture.factory, fixture.aToken, fixture.legacyToken);
  return fixture;
};

export const getFixture = async (
  mockValidatorPool?: boolean,
  mockSnapshots?: boolean,
  mockETHDKG?: boolean
): Promise<Fixture> => {
  await preFixtureSetup();
  const namedSigners = await ethers.getSigners();
  const [admin] = namedSigners;
  // Deploy the base tokens
  const { factory, aToken, bToken, legacyToken, publicStaking } =
    await deployFactoryAndBaseTokens(admin);

  // EventEmitter
  const eventEmitter = (await deployStaticWithFactory(
    factory,
    "EventEmitter"
  )) as EventEmitter;

  // BridgePool
  const bridgePool = (await deployStaticWithFactory(
    factory,
    "BridgePool",
    undefined,
    [madByte.address, eventEmitter.address]
  )) as BridgePool;

  // ValidatorStaking is not considered a base token since is only used by validators
  const validatorStaking = (await deployStaticWithFactory(
    factory,
    "ValidatorStaking"
  )) as ValidatorStaking;

  // LiquidityProviderStaking
  const liquidityProviderStaking = (await deployStaticWithFactory(
    factory,
    "LiquidityProviderStaking"
  )) as LiquidityProviderStaking;

  // Foundation
  const foundation = (await deployUpgradeableWithFactory(
    factory,
    "Foundation",
    undefined
  )) as Foundation;

  let validatorPool;
  if (typeof mockValidatorPool !== "undefined" && mockValidatorPool) {
    // ValidatorPoolMock
    validatorPool = (await deployUpgradeableWithFactory(
      factory,
      "ValidatorPoolMock",
      "ValidatorPool"
    )) as ValidatorPoolMock;
  } else {
    // ValidatorPool
    validatorPool = (await deployUpgradeableWithFactory(
      factory,
      "ValidatorPool",
      "ValidatorPool",
      [
        ethers.utils.parseUnits("20000", 18),
        10,
        ethers.utils.parseUnits("3", 18),
      ]
    )) as ValidatorPool;
  }

  // ETHDKG Accusations
  await deployUpgradeableWithFactory(factory, "ETHDKGAccusations");

  // StakingPositionDescriptor
  const stakingPositionDescriptor = (await deployUpgradeableWithFactory(
    factory,
    "StakingPositionDescriptor"
  )) as StakingPositionDescriptor;

  // ETHDKG Phases
  await deployUpgradeableWithFactory(factory, "ETHDKGPhases");

  // ETHDKG
  let ethdkg;
  if (typeof mockETHDKG !== "undefined" && mockETHDKG) {
    // ValidatorPoolMock
    ethdkg = (await deployUpgradeableWithFactory(
      factory,
      "ETHDKGMock",
      "ETHDKG",
      [BigNumber.from(40), BigNumber.from(6)]
    )) as ETHDKG;
  } else {
    // ValidatorPool
    ethdkg = (await deployUpgradeableWithFactory(factory, "ETHDKG", "ETHDKG", [
      BigNumber.from(40),
      BigNumber.from(6),
    ])) as ETHDKG;
  }

  let snapshots;
  if (typeof mockSnapshots !== "undefined" && mockSnapshots) {
    // Snapshots Mock
    snapshots = (await deployUpgradeableWithFactory(
      factory,
      "SnapshotsMock",
      "Snapshots",
      [10, 40],
      [1, 1]
    )) as Snapshots;
  } else {
    // Snapshots
    snapshots = (await deployUpgradeableWithFactory(
      factory,
      "Snapshots",
      "Snapshots",
      [10, 40],
      [1, 1024]
    )) as Snapshots;
  }

  const aTokenMinter = (await deployUpgradeableWithFactory(
    factory,
    "ATokenMinterMock",
    "ATokenMinter"
  )) as ATokenMinterMock;
  const aTokenBurner = (await deployUpgradeableWithFactory(
    factory,
    "ATokenBurnerMock",
    "ATokenBurner"
  )) as ATokenBurnerMock;

  await posFixtureSetup(factory, aToken, legacyToken);

  const blockNumber = BigInt(await ethers.provider.getBlockNumber());
  const phaseLength = (await ethdkg.getPhaseLength()).toBigInt();
  if (phaseLength >= blockNumber) {
    await mineBlocks(phaseLength);
  }

  return {
    aToken,
    bToken,
    legacyToken,
    publicStaking,
    validatorStaking,
    validatorPool,
    snapshots,
    ethdkg,
    factory,
    namedSigners,
    aTokenMinter,
    aTokenBurner,
    liquidityProviderStaking,
    foundation,
    stakingPositionDescriptor,
    eventEmitter,
    bridgePool,
  };
};

export async function getTokenIdFromTx(tx: any) {
  const abi = [
    "event Transfer(address indexed from, address indexed to, uint256 indexed tokenId)",
  ];
  const iface = new ethers.utils.Interface(abi);
  const receipt = await ethers.provider.getTransactionReceipt(tx.hash);
  const logs =
    typeof receipt.logs[2] !== "undefined" ? receipt.logs[2] : receipt.logs[0];
  const log = iface.parseLog(logs);
  return log.args[2];
}

export async function factoryCallAnyFixture(
  fixture: BaseFixture,
  contractName: string,
  functionName: string,
  args?: Array<any>
) {
  const factory = fixture.factory;
  const contract: Contract = fixture[contractName];
  return await factoryCallAny(factory, contract, functionName, args);
}

export async function factoryCallAny(
  factory: AliceNetFactory,
  contract: Contract,
  functionName: string,
  args?: Array<any>
) {
  if (args === undefined) {
    args = [];
  }
  const txResponse = await factory.callAny(
    contract.address,
    0,
    contract.interface.encodeFunctionData(functionName, args)
  );
  const receipt = await txResponse.wait();
  return receipt;
}

export async function callFunctionAndGetReturnValues(
  contract: Contract,
  functionName: any,
  account: SignerWithAddress,
  inputParameters: any[],
  messageValue?: BigNumber
): Promise<[any, ContractTransaction]> {
  try {
    let returnValues;
    let tx;
    if (messageValue !== undefined) {
      returnValues = await contract
        .connect(account)
        .callStatic[functionName](...inputParameters, { value: messageValue });
      tx = await contract
        .connect(account)
        [functionName](...inputParameters, { value: messageValue });
    } else {
      returnValues = await contract
        .connect(account)
        .callStatic[functionName](...inputParameters);
      tx = await contract.connect(account)[functionName](...inputParameters);
    }
    return [returnValues, tx];
  } catch (error) {
    throw new Error(
      `Couldn't call function '${functionName}' with account '${account.address}' and input parameters '${inputParameters}'\n${error}`
    );
  }
}

export const getMetamorphicAddress = (
  factoryAddress: string,
  salt: string
): string => {
  const initCode = "0x6020363636335afa1536363636515af43d36363e3d36f3";
  return ethers.utils.getCreate2Address(
    factoryAddress,
    ethers.utils.formatBytes32String(salt),
    ethers.utils.keccak256(initCode)
  );
};<|MERGE_RESOLUTION|>--- conflicted
+++ resolved
@@ -15,11 +15,8 @@
   AToken,
   ATokenBurnerMock,
   ATokenMinterMock,
-<<<<<<< HEAD
   BridgePool,
-=======
   BToken,
->>>>>>> d3b3f141
   ETHDKG,
   EventEmitter,
   Foundation,
@@ -444,7 +441,7 @@
     factory,
     "BridgePool",
     undefined,
-    [madByte.address, eventEmitter.address]
+    [bToken.address, eventEmitter.address]
   )) as BridgePool;
 
   // ValidatorStaking is not considered a base token since is only used by validators
