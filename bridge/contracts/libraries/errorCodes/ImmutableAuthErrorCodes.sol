--- conflicted
+++ resolved
@@ -20,10 +20,7 @@
     bytes32 public constant IMMUTEABLEAUTH_ONLY_ETHDKGACCUSATIONS = "2014"; // "onlyETHDKGAccusations"
     bytes32 public constant IMMUTEABLEAUTH_ONLY_ETHDKGPHASES = "2015"; // "onlyETHDKGPhases"
     bytes32 public constant IMMUTEABLEAUTH_ONLY_ETHDKG = "2016"; // "onlyETHDKG"
-<<<<<<< HEAD
-    bytes32 public constant IMMUTEABLEAUTH_ONLY_BRIDGEPOOL = "2017"; //onlyBridgePool
-    bytes32 public constant IMMUTEABLEAUTH_ONLY_BRIDGEPOOLFACTORY = "2018"; //onlyBridgePoolFactory
-=======
     bytes32 public constant IMMUTEABLEAUTH_ONLY_FACTORY_CHILDREN = "2017"; // "onlyFactoryChildren"
->>>>>>> 2970408b
+    bytes32 public constant IMMUTEABLEAUTH_ONLY_BRIDGEPOOL = "2018"; //onlyBridgePool
+    bytes32 public constant IMMUTEABLEAUTH_ONLY_BRIDGEPOOLFACTORY = "2019"; //onlyBridgePoolFactory
 }