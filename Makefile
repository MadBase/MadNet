--- conflicted
+++ resolved
@@ -15,7 +15,6 @@
 race:
 	go build -o $(RACE_DETECTOR) -race ./cmd/main.go;
 
-<<<<<<< HEAD
 .PHONY: lint
 lint:
 	golangci-lint run
@@ -26,9 +25,7 @@
 format:
 	buf format -w
 
-=======
 .PHONY: generate
->>>>>>> 4b467a32
 generate: generate-bridge generate-go
 
 .PHONY: generate-bridge
@@ -40,14 +37,6 @@
 
 .PHONY: generate-go
 generate-go: init
-<<<<<<< HEAD
-	export MSYS_NO_PATHCONV=1 &&\
-	export PASS_PERMVARS=1 &&\
-	./docker/update-container.sh docker/generate-go/Dockerfile madnet-generate-go "-v $$PWD:/app -v /app/bridge -v $$PWD/bridge/bindings:/app/bridge/bindings -v /app/.git" &&\
-	docker start -a madnet-generate-go &&\
-	chmod -R 777 ./test/
-
-=======
 	find . -iname \*.pb.go \
 	    -o -iname \*.pb.gw.go \
 	    -o -iname \*_mngen.go \
@@ -58,7 +47,6 @@
 	go generate ./...
 
 .PHONY: clean
->>>>>>> 4b467a32
 clean:
 	go clean
 	rm -f $(BINARY_NAME) $(RACE_DETECTOR)