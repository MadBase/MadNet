SHELL=/bin/bash

BINARY_NAME=madnet
RACE_DETECTOR=madrace

.PHONY: init
init:
	./scripts/base-scripts/init-githooks.sh

.PHONY: build
build: init
	go build -o $(BINARY_NAME) ./cmd/main.go;

.PHONY: race
race:
	go build -o $(RACE_DETECTOR) -race ./cmd/main.go;

.PHONY: generate
generate: generate-bridge generate-go

.PHONY: generate-bridge
generate-bridge: init
	find . -iname \*.capnp.go \
	       -o -iname bridge/bindings \
		   -exec rm -rf {} \;
	cd bridge && npm install && npm run build

.PHONY: generate-go
generate-go: init
<<<<<<< HEAD
	export MSYS_NO_PATHCONV=1 &&\
	export PASS_PERMVARS=1 &&\
	./docker/update-container.sh docker/generate-go/Dockerfile madnet-generate-go "-v $$PWD:/app -v /app/bridge -v $$PWD/bridge/bindings:/app/bridge/bindings -v /app/.git" &&\
	docker start -ia madnet-generate-go

=======
	find . -iname \*.pb.go \
	    -o -iname \*.pb.gw.go \
	    -o -iname \*_mngen.go \
		-o -iname \*_mngen_test.go \
		-o -iname \*.swagger.json \
		-o -iname \*.mockgen.go \
		-exec rm -rf {} \;
	go generate ./...

.PHONY: clean
>>>>>>> 5e29f84d
clean:
	go clean
	rm -f $(BINARY_NAME) $(RACE_DETECTOR)<|MERGE_RESOLUTION|>--- conflicted
+++ resolved
@@ -27,13 +27,6 @@
 
 .PHONY: generate-go
 generate-go: init
-<<<<<<< HEAD
-	export MSYS_NO_PATHCONV=1 &&\
-	export PASS_PERMVARS=1 &&\
-	./docker/update-container.sh docker/generate-go/Dockerfile madnet-generate-go "-v $$PWD:/app -v /app/bridge -v $$PWD/bridge/bindings:/app/bridge/bindings -v /app/.git" &&\
-	docker start -ia madnet-generate-go
-
-=======
 	find . -iname \*.pb.go \
 	    -o -iname \*.pb.gw.go \
 	    -o -iname \*_mngen.go \
@@ -44,7 +37,7 @@
 	go generate ./...
 
 .PHONY: clean
->>>>>>> 5e29f84d
 clean:
 	go clean
-	rm -f $(BINARY_NAME) $(RACE_DETECTOR)+	rm -f $(BINARY_NAME) $(RACE_DETECTOR)
+  