--- conflicted
+++ resolved
@@ -34,12 +34,8 @@
 	find . -iname \*.capnp.go \
 	       -o -iname bridge/bindings \
 		   -exec rm -rf {} \;
-<<<<<<< HEAD
 	tar -xvf legacy/V1ArtifactsArchive.tar.gz --directory legacy &&\
-	cd bridge && npm install && npm run build
-=======
 	cd bridge && npm run build
->>>>>>> cf37d5a4
 
 .PHONY: generate-go
 generate-go: init
