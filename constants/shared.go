package constants

const (
	// EpochLength is the number of blocks in an epoch for MadNet
	EpochLength uint32 = 1024

	// HashLen specifies the length of a hash in bytes
	HashLen = 32

	// MaxUint32 is 2^32-1 for use as a indicator value
	MaxUint32 uint32 = 4294967295

	// MaxUint64 is 2^64-1
	MaxUint64 uint64 = 18446744073709551615
)

// CurveSpec specifies the particular elliptic curve we are dealing with
type CurveSpec uint8

const (
	// CurveSecp256k1 is the constant which specifies the curve Secp256k1;
	// this is the curve used by Ethereum
	CurveSecp256k1 CurveSpec = iota + 1

	// CurveBN256Eth is the constant which specifies the curve BN256;
	// this is the curve used in our crypto library for pairing-based crypto
	CurveBN256Eth
)

const (
	// CurveBN256EthPubkeyLen specifies the length of the public key for the
	// curve BN256; this is the uncompressed form
	CurveBN256EthPubkeyLen = 128
)

const (
	// CurveSecp256k1SigLen is the length of a Secp256k1 recoverable-ECDSA
	// digital signature
	CurveSecp256k1SigLen int = 65

	// CurveBN256EthSigLen is the length of a BN256 digital signature
	CurveBN256EthSigLen = 192
)

const (
	// OwnerLen is the constant which specifies the length of accounts
	// in bytes
	OwnerLen int = 20
)

// Status log keys
const (
	StatusLogger    = "status"
	StatusBlkTime   = "BlkTime"
	StatusGRCnt     = "GRCnt"
	StatusBlkRnd    = "Blk/Rnd"
	StatusBlkHsh    = "BlkHsh"
	StatusTxCt      = "TxCt"
	StatusSyncToBlk = "SyncToBlk"
)

// Logger names
const (
	LoggerConsensus = "consensus"
	LoggerTransport = "transport"
	LoggerApp       = "app"
	LoggerDB        = "db"
	LoggerGossipBus = "gossipbus"
	LoggerBadger    = "badger"
	LoggerPeerMan   = "peerMan"
	LoggerLocalRPC  = "localRPC"
	LoggerIPC       = "ipc"
	LoggerFirewalld = "firewalld"
	LoggerDMan      = "dman"
	LoggerPeer      = "peer"
	LoggerYamux     = "yamux"
	LoggerUPnP      = "upnp"
)

// Badger VLog GC ratio
const (
	BadgerDiscardRatio = 0.5
)

// TODO Find a way to store this list that feels right
var ValidLoggers []string = []string{"madnet", "consensus", "transport", "app", "db",
	"gossipbus", "badger", "peerman", "localrpc", "dman", "peer", "yamux",
	"ethereum", "main", "deploy", "utils", "monitor", "dkg",
<<<<<<< HEAD
	"services", "settings", "validator", "muxhandler", "bootnode", "p2pmux",
	"status", "test"}
=======
	"services", "settings", "validator", "muxHandler", "bootnode", "p2pmux",
	"status", "test", "ipc", "firewalld"}
>>>>>>> df6fa6e0
<|MERGE_RESOLUTION|>--- conflicted
+++ resolved
@@ -86,10 +86,5 @@
 var ValidLoggers []string = []string{"madnet", "consensus", "transport", "app", "db",
 	"gossipbus", "badger", "peerman", "localrpc", "dman", "peer", "yamux",
 	"ethereum", "main", "deploy", "utils", "monitor", "dkg",
-<<<<<<< HEAD
 	"services", "settings", "validator", "muxhandler", "bootnode", "p2pmux",
-	"status", "test"}
-=======
-	"services", "settings", "validator", "muxHandler", "bootnode", "p2pmux",
-	"status", "test", "ipc", "firewalld"}
->>>>>>> df6fa6e0
+	"status", "test", "ipc", "firewalld"}