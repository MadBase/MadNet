--- conflicted
+++ resolved
@@ -103,8 +103,4 @@
 	"gossipbus", "badger", "peerman", "localrpc", "dman", "peer", "yamux",
 	"ethereum", "main", "deploy", "utils", "monitor", "dkg",
 	"services", "settings", "validator", "muxhandler", "bootnode", "p2pmux",
-<<<<<<< HEAD
-	"status", "test", "ipc", "firewalld", "txwatcher"}
-=======
-	"status", "test", "ipc", "firewalld", "tasks_scheduler"}
->>>>>>> 04ba5d4c
+	"status", "test", "ipc", "firewalld", "txwatcher", "tasks_scheduler"}