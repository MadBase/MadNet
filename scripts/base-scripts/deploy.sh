#!/bin/bash

set -ex

CURRENT_WD=$PWD
BRIDGE_DIR=./bridge
NETWORK=${1:-"dev"}

cd $BRIDGE_DIR
<<<<<<< HEAD
# if on hardhat network this switches automine on to deploy faster
npx hardhat setHardhatIntervalMining --network $NETWORK --enable-auto-mine
# Deploy a dummy erc20 token called legacy, so we can turn them into ATokens to proceed with the
# other tasks. This task also updates the deploymentArgsTemplate with the legacyToken address and
# saves it in the ./scripts/generated folder
npx hardhat --network "$NETWORK" deployLegacyTokenAndUpdateDeploymentArgs
=======

# if on hardhat network this switches automine on to deploy faster
npx hardhat setHardhatIntervalMining --network $NETWORK --enable-auto-mine

>>>>>>> 445c1436
# Copy the deployList to the generated folder so we have deploymentList and deploymentArgsTemplate in the same folder
cp ../scripts/base-files/deploymentList ../scripts/generated/deploymentList
cp ../scripts/base-files/deploymentArgsTemplate ../scripts/generated/deploymentArgsTemplate



npx hardhat --network "$NETWORK" --show-stack-traces deployContracts --input-folder ../scripts/generated
addr="$(grep -Pzo "\[$NETWORK\]\ndefaultFactoryAddress = \".*\"\n" ../scripts/generated/factoryState | grep -a "defaultFactoryAddress = .*" | awk '{print $NF}')"

export FACTORY_ADDRESS=$addr
if [[ -z "${FACTORY_ADDRESS}" ]]; then
    echo "It was not possible to find Factory Address in the environment variable FACTORY_ADDRESS! Exiting script!"
    exit 1
fi

for filePath in $(ls ../scripts/generated/config | xargs); do
    sed -e "s/registryAddress = .*/registryAddress = $FACTORY_ADDRESS/" "../scripts/generated/config/$filePath" > "../scripts/generated/config/$filePath".bk &&\
    mv "../scripts/generated/config/$filePath".bk "../scripts/generated/config/$filePath"
done

cp ../scripts/base-files/owner.toml ../scripts/generated/owner.toml
sed -e "s/registryAddress = .*/registryAddress = $FACTORY_ADDRESS/" "../scripts/generated/owner.toml" > "../scripts/generated/owner.toml".bk &&\
mv "../scripts/generated/owner.toml".bk "../scripts/generated/owner.toml"
<<<<<<< HEAD
#funds validator accounts  
npx hardhat fundValidators
=======
# funds validator accounts
npx hardhat fundValidators --network $NETWORK
>>>>>>> 445c1436
cd $CURRENT_WD

if [[ ! -z "${SKIP_REGISTRATION}" ]]; then
    echo "SKIPPING VALIDATOR REGISTRATION"
    exit 0
fi

FACTORY_ADDRESS="$(echo "$addr" | sed -e 's/^"//' -e 's/"$//')"
<<<<<<< HEAD
./scripts/main.sh register
cd $BRIDGE_DIR
npx hardhat setHardhatIntervalMining --network $NETWORK
cd $CURRENT_WD
if command -v gnome-terminal &>/dev/null; then
    i=1
    for filePath in $(ls ./scripts/generated/config | xargs); do
        gnome-terminal --tab --title="Validator $i" -- bash -c "./scripts/main.sh validator $i"
        i=$((i + 1))
    done
    exit 0
=======

if [[ -z "${FACTORY_ADDRESS}" ]]; then
    echo "It was not possible to find Factory Address in the environment variable FACTORY_ADDRESS! Not starting the registration!"
    exit 1
>>>>>>> 445c1436
fi

cd $BRIDGE_DIR
npx hardhat setHardhatIntervalMining --network $NETWORK --interval 1000
cd $CURRENT_WD

./scripts/main.sh register

cd $BRIDGE_DIR
npx hardhat setHardhatIntervalMining --network $NETWORK
cd $CURRENT_WD

if [[ -n "${AUTO_START_VALIDATORS}" ]]; then
    if command -v gnome-terminal &>/dev/null; then
        i=1
        for filePath in $(ls ./scripts/generated/config | xargs); do
            gnome-terminal --tab --title="Validator $i" -- bash -c "./scripts/main.sh validator $i"
            i=$((i + 1))
        done
        exit 0
    fi
    echo -e "failed to auto start validators terminals, manually open a terminal for each validator and execute"
fi<|MERGE_RESOLUTION|>--- conflicted
+++ resolved
@@ -7,19 +7,10 @@
 NETWORK=${1:-"dev"}
 
 cd $BRIDGE_DIR
-<<<<<<< HEAD
-# if on hardhat network this switches automine on to deploy faster
-npx hardhat setHardhatIntervalMining --network $NETWORK --enable-auto-mine
-# Deploy a dummy erc20 token called legacy, so we can turn them into ATokens to proceed with the
-# other tasks. This task also updates the deploymentArgsTemplate with the legacyToken address and
-# saves it in the ./scripts/generated folder
-npx hardhat --network "$NETWORK" deployLegacyTokenAndUpdateDeploymentArgs
-=======
 
 # if on hardhat network this switches automine on to deploy faster
 npx hardhat setHardhatIntervalMining --network $NETWORK --enable-auto-mine
 
->>>>>>> 445c1436
 # Copy the deployList to the generated folder so we have deploymentList and deploymentArgsTemplate in the same folder
 cp ../scripts/base-files/deploymentList ../scripts/generated/deploymentList
 cp ../scripts/base-files/deploymentArgsTemplate ../scripts/generated/deploymentArgsTemplate
@@ -43,13 +34,8 @@
 cp ../scripts/base-files/owner.toml ../scripts/generated/owner.toml
 sed -e "s/registryAddress = .*/registryAddress = $FACTORY_ADDRESS/" "../scripts/generated/owner.toml" > "../scripts/generated/owner.toml".bk &&\
 mv "../scripts/generated/owner.toml".bk "../scripts/generated/owner.toml"
-<<<<<<< HEAD
-#funds validator accounts  
-npx hardhat fundValidators
-=======
 # funds validator accounts
 npx hardhat fundValidators --network $NETWORK
->>>>>>> 445c1436
 cd $CURRENT_WD
 
 if [[ ! -z "${SKIP_REGISTRATION}" ]]; then
@@ -58,24 +44,10 @@
 fi
 
 FACTORY_ADDRESS="$(echo "$addr" | sed -e 's/^"//' -e 's/"$//')"
-<<<<<<< HEAD
-./scripts/main.sh register
-cd $BRIDGE_DIR
-npx hardhat setHardhatIntervalMining --network $NETWORK
-cd $CURRENT_WD
-if command -v gnome-terminal &>/dev/null; then
-    i=1
-    for filePath in $(ls ./scripts/generated/config | xargs); do
-        gnome-terminal --tab --title="Validator $i" -- bash -c "./scripts/main.sh validator $i"
-        i=$((i + 1))
-    done
-    exit 0
-=======
 
 if [[ -z "${FACTORY_ADDRESS}" ]]; then
     echo "It was not possible to find Factory Address in the environment variable FACTORY_ADDRESS! Not starting the registration!"
     exit 1
->>>>>>> 445c1436
 fi
 
 cd $BRIDGE_DIR
