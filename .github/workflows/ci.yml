--- conflicted
+++ resolved
@@ -187,8 +187,4 @@
         run: |
           set -euo pipefail
           ./scripts/main.sh init 5
-<<<<<<< HEAD
-          go test -tags=integration -v -timeout=45m ${{ matrix.test-cmd }}
-=======
-          go test -json -v -timeout=15m ${{ matrix.test-cmd }} 2>&1 | tee /tmp/gotest.log | gotestfmt
->>>>>>> a2cc49ea
+          go test -tags=integration -json -v -timeout=15m ${{ matrix.test-cmd }} 2>&1 | tee /tmp/gotest.log | gotestfmt