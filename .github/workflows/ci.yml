name: Alicenet CI

on:
  workflow_dispatch:
  push:
    branches: [ main, candidate ]
  pull_request:
    branches: [ main, candidate ]

env:
  NODE_VERSION: 16.x

concurrency:
  group: ${{ github.ref }}
  cancel-in-progress: true

defaults:
  run:
    shell: bash

jobs:
  solidity-build:
    runs-on: ubuntu-20.04
    timeout-minutes: 10
    defaults:
      run:
        working-directory: ./bridge
    steps:
      - uses: actions/checkout@v3
      - uses: ./.github/actions/node-cache
    
  solidity-unit-tests:
    runs-on: ubuntu-20.04
    timeout-minutes: 15
    strategy:
      matrix:
        include:
          - test-group: "[0-9a-dA-D]"
          - test-group: "[eE]"
            sub-filter-exclude: "ethdkg/phases"
          - test-group: "ethdkg"
            sub-filter-include: "phases"
            sub-filter-exclude: "accusations"
          - test-group: "ethdkg"
            sub-filter-include: "phases/accusations"
          - test-group: "[f-qF-Q]"
          - test-group: "[r-sR-S]"
          - test-group: "[t-zT-Z]"
    needs: solidity-build
    defaults:
      run:
        working-directory: ./bridge
    steps:
      - uses: actions/checkout@v3
      - uses: ./.github/actions/node-cache
      - uses: ./.github/actions/solidity-tests
        with:
          test-group: ${{ matrix.test-group }}
          sub-filter-include: ${{ matrix.sub-filter-include }}
          sub-filter-exclude: ${{ matrix.sub-filter-exclude }}
    
  solidity-linter:
    runs-on: ubuntu-20.04
    timeout-minutes: 10
    needs: solidity-build
    defaults:
      run:
        working-directory: ./bridge
    steps:
      - uses: actions/checkout@v3
      - uses: ./.github/actions/node-cache
      - run: npm run lint-solidity
    
  typescript-linter:
    runs-on: ubuntu-20.04
    timeout-minutes: 10
    needs: solidity-build
    defaults:
      run:
        working-directory: ./bridge
        shell: bash
    steps:
      - uses: actions/checkout@v3
      - uses: ./.github/actions/node-cache
      - run: npm run clean && npm run compile && npm run typechain
      - run: npm run lint
  
  golang-build:
    runs-on: ${{ matrix.os }}
    timeout-minutes: 10
    needs: solidity-build
    strategy:
      matrix:
        os: [ ubuntu-20.04 ]
    steps:
      - name: "Sanitize branch name"
        run: |
          echo "BRANCH_NAME=$(echo ${{ github.head_ref || github.ref_name }} | sed -E 's/[^[:alnum:]]+/_/g')" >> $GITHUB_ENV
          echo "OPERATING_SYSTEM=$(echo ${{ matrix.os }} | sed -E 's/[^[:alnum:]]+/_/g')" >> $GITHUB_ENV
      - uses: actions/checkout@v3
      - uses: ./.github/actions/alicenet-config
      - run: make build
      - name: Upload a Build Artifact
        uses: actions/upload-artifact@v3.0.0
        with:
          name: alicenet-${{ env.BRANCH_NAME }}-${{ env.OPERATING_SYSTEM }}
          path: ./madnet
    
  golang-linter:
    runs-on: ubuntu-20.04
    timeout-minutes: 10
    needs: golang-build
    continue-on-error: true
    steps:
      - uses: actions/checkout@v3
      - uses: ./.github/actions/alicenet-config
      - name: golangci-lint
        uses: golangci/golangci-lint-action@v3
  
  golang-unit-tests:
    runs-on: ${{ matrix.os }}
    needs: golang-build
    strategy:
      matrix:
        os: [ ubuntu-20.04 ]
    steps:
      - uses: actions/checkout@v3
      - uses: ./.github/actions/alicenet-config
      - name: Set up gotestfmt
        run: go install github.com/haveyoudebuggedit/gotestfmt/v2/cmd/gotestfmt@latest
      - name: Run unit tests
        timeout-minutes: 20
        run: |
          set -euo pipefail
<<<<<<< HEAD
          go test -json -v ./... 2>&1 | tee /tmp/gotest.log | gotestfmt
=======
          go test -json -v -covermode=atomic -coverprofile=coverage.out $(go list ./... | grep -Ev '/blockchain|/badgerTrie|/consensus/dman|/testutils') 2>&1 | tee /tmp/gotest.log | gotestfmt
      - uses: codecov/codecov-action@v1
        with:
          files: ./coverage.out
          verbose: true
>>>>>>> 529ecbee

  golang-blockchain-tests:
    runs-on: ${{ matrix.os }}
    needs: golang-build
    timeout-minutes: 60
    strategy:
      fail-fast: false
      matrix:
        os: [ ubuntu-20.04 ]
        test-cmd: [
          github.com/MadBase/MadNet/blockchain/dkg/dkgtasks -run TestShareDistribution_Group_1,
          github.com/MadBase/MadNet/blockchain/dkg/dkgtasks -run TestShareDistribution_Group_2,
          github.com/MadBase/MadNet/blockchain/dkg/dkgtasks -run TestShareDistribution_Group_3,
          github.com/MadBase/MadNet/blockchain/dkg/dkgtasks -run TestRegisterTask_Group_1,
          github.com/MadBase/MadNet/blockchain/dkg/dkgtasks -run TestRegisterTask_Group_2,
          github.com/MadBase/MadNet/blockchain/dkg/dkgtasks -run TestRegisterTask_Group_3,
          github.com/MadBase/MadNet/blockchain/dkg/dkgtasks -run TestMPKSubmission_Group_1,
          github.com/MadBase/MadNet/blockchain/dkg/dkgtasks -run TestMPKSubmission_Group_2,
          github.com/MadBase/MadNet/blockchain/dkg/dkgtasks -run TestKeyShareSubmission,
          github.com/MadBase/MadNet/blockchain/dkg/dkgtasks -run TestGPKjSubmission_Group_1,
          github.com/MadBase/MadNet/blockchain/dkg/dkgtasks -run TestGPKjSubmission_Group_2,
          github.com/MadBase/MadNet/blockchain/dkg/dkgtasks -run TestDisputeShareDistributionTask_Group_1,
          github.com/MadBase/MadNet/blockchain/dkg/dkgtasks -run TestDisputeShareDistributionTask_Group_2,
          github.com/MadBase/MadNet/blockchain/dkg/dkgtasks -run TestDisputeMissingShareDistributionTask_Group_1,
          github.com/MadBase/MadNet/blockchain/dkg/dkgtasks -run TestDisputeMissingShareDistributionTask_Group_2,
          github.com/MadBase/MadNet/blockchain/dkg/dkgtasks -run TestDisputeMissingRegistrationTask_Group_1,
          github.com/MadBase/MadNet/blockchain/dkg/dkgtasks -run TestDisputeMissingRegistrationTask_Group_2,
          github.com/MadBase/MadNet/blockchain/dkg/dkgtasks -run TestDisputeMissingKeySharesTask,
          github.com/MadBase/MadNet/blockchain/dkg/dkgtasks -run TestDisputeMissingGPKjTask_Group_1,
          github.com/MadBase/MadNet/blockchain/dkg/dkgtasks -run TestDisputeMissingGPKjTask_Group_2,
          github.com/MadBase/MadNet/blockchain/dkg/dkgtasks -run TestGPKjDispute,
          github.com/MadBase/MadNet/blockchain/dkg/dkgtasks -run TestCompletion_Group_1,
          github.com/MadBase/MadNet/blockchain/dkg/dkgtasks -run TestCompletion_Group_2,
          github.com/MadBase/MadNet/blockchain/dkg/dkgtasks -run TestCompletion_Group_3,
          github.com/MadBase/MadNet/blockchain,
          github.com/MadBase/MadNet/blockchain/dkg,
          github.com/MadBase/MadNet/blockchain/dkg/math,
          github.com/MadBase/MadNet/blockchain/monitor,
          github.com/MadBase/MadNet/blockchain/objects,
          github.com/MadBase/MadNet/blockchain/tasks
        ]
    steps:
      # Checkout and tool to format the test output
      - uses: actions/checkout@v3
      - uses: ./.github/actions/alicenet-config
      - name: Set up gotestfmt
        run: go install github.com/haveyoudebuggedit/gotestfmt/v2/cmd/gotestfmt@latest

      # Run matrix blockchain unit tests
      - name: Run tests ${{ matrix.test-cmd }}
        timeout-minutes: 45
        run: |
          set -euo pipefail
          ./scripts/main.sh init 5
          go test -tags=integration -json -v -timeout=15m ${{ matrix.test-cmd }} 2>&1 | tee /tmp/gotest.log | gotestfmt<|MERGE_RESOLUTION|>--- conflicted
+++ resolved
@@ -132,15 +132,11 @@
         timeout-minutes: 20
         run: |
           set -euo pipefail
-<<<<<<< HEAD
-          go test -json -v ./... 2>&1 | tee /tmp/gotest.log | gotestfmt
-=======
-          go test -json -v -covermode=atomic -coverprofile=coverage.out $(go list ./... | grep -Ev '/blockchain|/badgerTrie|/consensus/dman|/testutils') 2>&1 | tee /tmp/gotest.log | gotestfmt
+          go test -json -v -covermode=atomic -coverprofile=coverage.out ./... 2>&1 | tee /tmp/gotest.log | gotestfmt
       - uses: codecov/codecov-action@v1
         with:
           files: ./coverage.out
           verbose: true
->>>>>>> 529ecbee
 
   golang-blockchain-tests:
     runs-on: ${{ matrix.os }}
