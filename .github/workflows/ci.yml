name: Alicenet CI

on:
  push:
    branches: [ main, candidate ]
    paths:
      - "blockchain"
  pull_request:
    branches: [ main, candidate ]

env:
  NODE_VERSION: 16.x

concurrency:
  group: ${{ github.ref }}
  cancel-in-progress: true

defaults:
  run:
    shell: bash

jobs:
  solidity-build:
    runs-on: ubuntu-20.04
    timeout-minutes: 10
    defaults:
      run:
        working-directory: ./bridge
    steps:
      - uses: actions/checkout@v3
      - uses: ./.github/actions/node-cache
    
  solidity-unit-tests:
    runs-on: ubuntu-20.04
    timeout-minutes: 15
    strategy:
      matrix:
        include:
          - test-group: "[0-9a-dA-D]"
          - test-group: "[eE]"
            sub-filter-exclude: "ethdkg/phases"
          - test-group: "ethdkg"
            sub-filter-include: "phases"
            sub-filter-exclude: "accusations"
          - test-group: "ethdkg"
            sub-filter-include: "phases/accusations"
          - test-group: "[f-qF-Q]"
          - test-group: "[r-sR-S]"
          - test-group: "[t-zT-Z]"
    needs: solidity-build
    defaults:
      run:
        working-directory: ./bridge
    steps:
      - uses: actions/checkout@v3
      - uses: ./.github/actions/node-cache
      - uses: ./.github/actions/solidity-tests
        with:
          test-group: ${{ matrix.test-group }}
          sub-filter-include: ${{ matrix.sub-filter-include }}
          sub-filter-exclude: ${{ matrix.sub-filter-exclude }}
    
  solidity-linter:
    runs-on: ubuntu-20.04
    timeout-minutes: 10
    needs: solidity-build
    defaults:
      run:
        working-directory: ./bridge
    steps:
      - uses: actions/checkout@v3
      - uses: ./.github/actions/node-cache
      - run: npm run lint-solidity
    
  typescript-linter:
    runs-on: ubuntu-20.04
    timeout-minutes: 10
    needs: solidity-build
    defaults:
      run:
        working-directory: ./bridge
        shell: bash
    steps:
      - uses: actions/checkout@v3
      - uses: ./.github/actions/node-cache
      - run: npm run clean && npm run compile && npm run typechain
      - run: npm run lint
  
  golang-build:
    runs-on: ${{ matrix.os }}
    timeout-minutes: 10
    needs: solidity-build
    strategy:
      matrix:
        os: [ ubuntu-20.04 ]
    steps:
      - name: "Sanitize branch name"
        run: |
          echo "BRANCH_NAME=$(echo ${{ github.head_ref || github.ref_name }} | sed -E 's/[^[:alnum:]]+/_/g')" >> $GITHUB_ENV
          echo "OPERATING_SYSTEM=$(echo ${{ matrix.os }} | sed -E 's/[^[:alnum:]]+/_/g')" >> $GITHUB_ENV
      - uses: actions/checkout@v3
      - uses: ./.github/actions/alicenet-config
      - run: make build
      - name: Upload a Build Artifact
        uses: actions/upload-artifact@v3.0.0
        with:
          name: alicenet-${{ env.BRANCH_NAME }}-${{ env.OPERATING_SYSTEM }}
          path: ./madnet

  golang-vet:
    runs-on: ubuntu-20.04
    timeout-minutes: 10
    needs: golang-build
    continue-on-error: true
    steps:
      - uses: actions/checkout@v3
      - uses: ./.github/actions/alicenet-config
      - run: go vet ./...
    
  golang-linter:
    runs-on: ubuntu-20.04
    timeout-minutes: 10
    needs: golang-build
    continue-on-error: true
    steps:
      - uses: actions/checkout@v3
      - uses: ./.github/actions/alicenet-config
      - name: install-golangci-lint
        run: |
          curl -sSfL https://raw.githubusercontent.com/golangci/golangci-lint/master/install.sh | sh -s -- -b $(go env GOPATH)/bin
      - name: run golangci-lint
        run: golangci-lint run ./...
  
  golang-unit-tests:
    runs-on: ${{ matrix.os }}
    needs: golang-build
    strategy:
      matrix:
        os: [ ubuntu-20.04 ]
    steps:
        # Checkout and tool to format the test output
      - uses: actions/checkout@v3
      - uses: ./.github/actions/alicenet-config
      - name: Set up gotestfmt
        run: go install github.com/haveyoudebuggedit/gotestfmt/v2/cmd/gotestfmt@latest
      - name: Run unit tests
        timeout-minutes: 20
        run: |
          set -euo pipefail
          go test -json -v $(go list ./... | grep -Ev '/blockchain|/badgerTrie|/consensus|/testutils') 2>&1 | tee /tmp/gotest.log | gotestfmt

  golang-blockchain-tests:
    runs-on: ${{ matrix.os }}
    needs: golang-build
    timeout-minutes: 60
    strategy:
      fail-fast: false
      matrix:
        os: [ ubuntu-20.04 ]
        test-cmd: [
          github.com/MadBase/MadNet/blockchain/dkg/dkgtasks -run TestShareDistribution_Group_1,
          github.com/MadBase/MadNet/blockchain/dkg/dkgtasks -run TestShareDistribution_Group_2,
          github.com/MadBase/MadNet/blockchain/dkg/dkgtasks -run TestShareDistribution_Group_3,
          github.com/MadBase/MadNet/blockchain/dkg/dkgtasks -run TestRegisterTask_Group_1,
          github.com/MadBase/MadNet/blockchain/dkg/dkgtasks -run TestRegisterTask_Group_2,
          github.com/MadBase/MadNet/blockchain/dkg/dkgtasks -run TestRegisterTask_Group_3,
          github.com/MadBase/MadNet/blockchain/dkg/dkgtasks -run TestMPKSubmission_Group_1,
          github.com/MadBase/MadNet/blockchain/dkg/dkgtasks -run TestMPKSubmission_Group_2,
          github.com/MadBase/MadNet/blockchain/dkg/dkgtasks -run TestKeyShareSubmission,
          github.com/MadBase/MadNet/blockchain/dkg/dkgtasks -run TestGPKjSubmission_Group_1,
          github.com/MadBase/MadNet/blockchain/dkg/dkgtasks -run TestGPKjSubmission_Group_2,
          github.com/MadBase/MadNet/blockchain/dkg/dkgtasks -run TestDisputeShareDistributionTask_Group_1,
          github.com/MadBase/MadNet/blockchain/dkg/dkgtasks -run TestDisputeShareDistributionTask_Group_2,
          github.com/MadBase/MadNet/blockchain/dkg/dkgtasks -run TestDisputeMissingShareDistributionTask_Group_1,
          github.com/MadBase/MadNet/blockchain/dkg/dkgtasks -run TestDisputeMissingShareDistributionTask_Group_2,
          github.com/MadBase/MadNet/blockchain/dkg/dkgtasks -run TestDisputeMissingRegistrationTask_Group_1,
          github.com/MadBase/MadNet/blockchain/dkg/dkgtasks -run TestDisputeMissingRegistrationTask_Group_2,
          github.com/MadBase/MadNet/blockchain/dkg/dkgtasks -run TestDisputeMissingKeySharesTask,
          github.com/MadBase/MadNet/blockchain/dkg/dkgtasks -run TestDisputeMissingGPKjTask_Group_1,
          github.com/MadBase/MadNet/blockchain/dkg/dkgtasks -run TestDisputeMissingGPKjTask_Group_2,
          github.com/MadBase/MadNet/blockchain/dkg/dkgtasks -run TestGPKjDispute,
          github.com/MadBase/MadNet/blockchain/dkg/dkgtasks -run TestCompletion_Group_1,
          github.com/MadBase/MadNet/blockchain/dkg/dkgtasks -run TestCompletion_Group_2,
          github.com/MadBase/MadNet/blockchain/dkg/dkgtasks -run TestCompletion_Group_3,
          github.com/MadBase/MadNet/blockchain,
          github.com/MadBase/MadNet/blockchain/dkg,
          github.com/MadBase/MadNet/blockchain/dkg/math,
          github.com/MadBase/MadNet/blockchain/monitor,
          github.com/MadBase/MadNet/blockchain/objects,
          github.com/MadBase/MadNet/blockchain/tasks
        ]
    steps:
      # Checkout and tool to format the test output
      - uses: actions/checkout@v3
      - uses: ./.github/actions/alicenet-config
      - name: Set up gotestfmt
        run: go install github.com/haveyoudebuggedit/gotestfmt/v2/cmd/gotestfmt@latest

      # Run matrix blockchain unit tests
      - name: Run tests ${{ matrix.test-cmd }}
        timeout-minutes: 45
        run: |
          set -euo pipefail
<<<<<<< HEAD
          ./scripts/main.sh init 5
          go test -v -timeout=45m ${{ matrix.test-cmd }}
=======
          go test -json -v $(go list ./... | grep -Ev '/blockchain|/badgerTrie|/consensus/dman|/testutils') 2>&1 | tee /tmp/gotest.log | gotestfmt
>>>>>>> ec8d5f6b
<|MERGE_RESOLUTION|>--- conflicted
+++ resolved
@@ -147,7 +147,7 @@
         timeout-minutes: 20
         run: |
           set -euo pipefail
-          go test -json -v $(go list ./... | grep -Ev '/blockchain|/badgerTrie|/consensus|/testutils') 2>&1 | tee /tmp/gotest.log | gotestfmt
+          go test -json -v $(go list ./... | grep -Ev '/blockchain|/badgerTrie|/consensus/dman|/testutils') 2>&1 | tee /tmp/gotest.log | gotestfmt
 
   golang-blockchain-tests:
     runs-on: ${{ matrix.os }}
@@ -201,9 +201,5 @@
         timeout-minutes: 45
         run: |
           set -euo pipefail
-<<<<<<< HEAD
           ./scripts/main.sh init 5
-          go test -v -timeout=45m ${{ matrix.test-cmd }}
-=======
-          go test -json -v $(go list ./... | grep -Ev '/blockchain|/badgerTrie|/consensus/dman|/testutils') 2>&1 | tee /tmp/gotest.log | gotestfmt
->>>>>>> ec8d5f6b
+          go test -v -timeout=45m ${{ matrix.test-cmd }}