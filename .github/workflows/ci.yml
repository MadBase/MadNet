name: Alicenet CI

on:
  push:
    branches: [ main, candidate ]
  pull_request:
    branches: [ main, candidate ]

env:
  NODE_VERSION: 16.x

concurrency:
  group: ${{ github.ref }}
  cancel-in-progress: true

defaults:
  run:
    shell: bash

jobs:

  solidity-build:
    runs-on: ubuntu-20.04
    timeout-minutes: 10
    defaults:
      run:
        working-directory: ./bridge
    steps:
    - uses: actions/checkout@v3
    - uses: ./.github/actions/node-cache

  solidity-unit-tests:
    runs-on: ubuntu-20.04
    timeout-minutes: 15
    strategy:
      matrix:
        # when adding a new test folder to the smart contracts make sure to
        # name it starting with 0-9 or A-Z
        include:
          - test-group: "[0-9a-dA-D]"
          - test-group: "[eE]"
            sub-filter-exclude: "ethdkg/phases"
          - test-group: "ethdkg"
            sub-filter-include: "phases"
            sub-filter-exclude: "accusations"
          - test-group: "ethdkg"
            sub-filter-include: "phases/accusations"
          - test-group: "[f-qF-Q]"
          - test-group: "[r-sR-S]"
          - test-group: "[t-zT-Z]"

    needs: solidity-build
    defaults:
      run:
        working-directory: ./bridge
    steps:
      - uses: actions/checkout@v3
      - uses: ./.github/actions/node-cache
      - uses: ./.github/actions/solidity-tests
        with:
          test-group: ${{ matrix.test-group }}
          sub-filter-include: ${{ matrix.sub-filter-include }}
          sub-filter-exclude: ${{ matrix.sub-filter-exclude }}

  solidity-linter:
    runs-on: ubuntu-20.04
    timeout-minutes: 10
    needs: solidity-build
    defaults:
      run:
        working-directory: ./bridge
    steps:
      - uses: actions/checkout@v3
      - uses: ./.github/actions/node-cache
      - run: npm run lint-solidity

  typescript-linter:
    runs-on: ubuntu-20.04
    timeout-minutes: 10
    needs: solidity-build
    defaults:
      run:
        working-directory: ./bridge
        shell: bash
    steps:
      - uses: actions/checkout@v3
      - uses: ./.github/actions/node-cache
      - run: npm run clean && npm run compile && npm run typechain
      - run: npm run lint

  golang-build:
    runs-on: ${{ matrix.os }}
    timeout-minutes: 10
    needs: solidity-build
    strategy:
      matrix:
        os: [ubuntu-20.04]
    steps:
      - name: "Sanitize branch name"
        run: |
            echo "BRANCH_NAME=$(echo ${{ github.head_ref || github.ref_name }} | sed -E 's/[^[:alnum:]]+/_/g')" >> $GITHUB_ENV
            echo "OPERATING_SYSTEM=$(echo ${{ matrix.os }} | sed -E 's/[^[:alnum:]]+/_/g')" >> $GITHUB_ENV
      - uses: actions/checkout@v3
      - uses: ./.github/actions/alicenet-config
      - run: make build
      - name: Upload a Build Artifact
        uses: actions/upload-artifact@v3.0.0
        with:
          name: alicenet-${{ env.BRANCH_NAME }}-${{ env.OPERATING_SYSTEM }}
          path: ./madnet

  golang-vet:
    runs-on: ubuntu-20.04
    timeout-minutes: 10
    needs: golang-build
    continue-on-error: true
    steps:
      - uses: actions/checkout@v3
      - uses: ./.github/actions/alicenet-config
      - run: go vet ./...

  golang-linter:
    runs-on: ubuntu-20.04
    timeout-minutes: 10
    needs: golang-build
    continue-on-error: true
    steps:
      - uses: actions/checkout@v3
      - uses: ./.github/actions/alicenet-config
      - name: golangci-lint
        uses: golangci/golangci-lint-action@v3

  golang-unit-tests:
    runs-on: ${{ matrix.os }}
    timeout-minutes: 15
    needs: golang-build
    strategy:
      matrix:
        os: [ubuntu-20.04]
    steps:
      - uses: actions/checkout@v3
      - uses: ./.github/actions/alicenet-config
      # tool to format the test output
      - name: Set up gotestfmt
        run: go install github.com/haveyoudebuggedit/gotestfmt/v2/cmd/gotestfmt@latest
      # Run tests with nice formatting. Save the original log in /tmp/gotest.log
      # packages where the tests are stuck: ["blockchain", "badgerTrie", "consensus", "transport"]
      - name: Run tests
        run: |
          set -euo pipefail
<<<<<<< HEAD
          go test -json -v $(go list ./... | grep -Ev '/badgerTrie|/consensus|/transport|/testutils') 2>&1 | tee /tmp/gotest.log | gotestfmt
=======
          go test -json -v $(go list ./... | grep -Ev '/blockchain|/badgerTrie|/consensus|/transport|/testutils') 2>&1 | tee /tmp/gotest.log | gotestfmt

>>>>>>> 500e7b04
<|MERGE_RESOLUTION|>--- conflicted
+++ resolved
@@ -148,9 +148,4 @@
       - name: Run tests
         run: |
           set -euo pipefail
-<<<<<<< HEAD
-          go test -json -v $(go list ./... | grep -Ev '/badgerTrie|/consensus|/transport|/testutils') 2>&1 | tee /tmp/gotest.log | gotestfmt
-=======
-          go test -json -v $(go list ./... | grep -Ev '/blockchain|/badgerTrie|/consensus|/transport|/testutils') 2>&1 | tee /tmp/gotest.log | gotestfmt
-
->>>>>>> 500e7b04
+          go test -json -v $(go list ./... | grep -Ev '/badgerTrie|/consensus|/transport|/testutils') 2>&1 | tee /tmp/gotest.log | gotestfmt