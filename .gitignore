--- conflicted
+++ resolved
@@ -2,11 +2,8 @@
 
 # output files
 /madnet
-<<<<<<< HEAD
-=======
 /madrace
 /mngen
->>>>>>> 6b5ba8e7
 **/__debug_bin
 **/*.log
 *.exe
