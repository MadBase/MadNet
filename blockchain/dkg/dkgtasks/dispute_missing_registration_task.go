--- conflicted
+++ resolved
@@ -63,7 +63,6 @@
 			return dkg.LogReturnErrorf(logger, "DisputeMissingRegistrationTask doTask() error getting txnOpts: %v", err)
 		}
 
-<<<<<<< HEAD
 		// If the TxOpts exists, meaning the Tx replacement timeout was reached,
 		// we increase the Gas to have priority for the next blocks
 		if t.TxOpts != nil && t.TxOpts.Nonce != nil {
@@ -71,16 +70,11 @@
 			txnOpts.Nonce = t.TxOpts.Nonce
 			txnOpts.GasFeeCap = t.TxOpts.GasFeeCap
 			txnOpts.GasTipCap = t.TxOpts.GasTipCap
-=======
-		txn, err := eth.Contracts().Ethdkg().AccuseParticipantNotRegistered(txOpts, accusableParticipants)
-		if err != nil {
-			return dkg.LogReturnErrorf(logger, "DisputeMissingRegistrationTask doTask() error accusing missing registration: %v", err)
->>>>>>> 8a76bde2
 		}
 
 		txn, err := eth.Contracts().Ethdkg().AccuseParticipantNotRegistered(txnOpts, accusableParticipants)
 		if err != nil {
-			return dkg.LogReturnErrorf(logger, "DisputeMissingRegistrationTask doTask() error accusing missing key shares: %v", err)
+			return dkg.LogReturnErrorf(logger, "DisputeMissingRegistrationTask doTask() error accusing missing registration: %v", err)
 		}
 		t.TxOpts.TxHashes = append(t.TxOpts.TxHashes, txn.Hash())
 		t.TxOpts.GasFeeCap = txn.GasFeeCap()
