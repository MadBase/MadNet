package dkgtasks_test

import (
	"bytes"
	"context"
	"crypto/ecdsa"
	"encoding/json"
	"io"
	"log"
	"math/big"
	"net/http"
	"strconv"
	"sync"
	"testing"
	"time"

	"github.com/MadBase/MadNet/blockchain/dkg"
	"github.com/MadBase/MadNet/blockchain/dkg/dkgevents"
	"github.com/MadBase/MadNet/crypto/bn256"
	"github.com/MadBase/MadNet/crypto/bn256/cloudflare"

	"github.com/MadBase/MadNet/blockchain"
	"github.com/MadBase/MadNet/blockchain/dkg/dkgtasks"
	"github.com/MadBase/MadNet/blockchain/dkg/dtest"
	"github.com/MadBase/MadNet/blockchain/interfaces"
	"github.com/MadBase/MadNet/blockchain/monitor"
	"github.com/MadBase/MadNet/blockchain/objects"
	"github.com/MadBase/MadNet/consensus/objs"
	"github.com/MadBase/MadNet/constants"
	"github.com/MadBase/MadNet/logging"
	"github.com/ethereum/go-ethereum/accounts"
	"github.com/sirupsen/logrus"
	"github.com/stretchr/testify/assert"
)

const SETUP_GROUP int = 13

type adminHandlerMock struct {
	snapshotCalled     bool
	privateKeyCalled   bool
	validatorSetCalled bool
	registerSnapshot   bool
	setSynchronized    bool
}

func (ah *adminHandlerMock) AddPrivateKey([]byte, constants.CurveSpec) error {
	ah.privateKeyCalled = true
	return nil
}

func (ah *adminHandlerMock) AddSnapshot(*objs.BlockHeader, bool) error {
	ah.snapshotCalled = true
	return nil
}

func (ah *adminHandlerMock) AddValidatorSet(*objs.ValidatorSet) error {
	ah.validatorSetCalled = true
	return nil
}

func (ah *adminHandlerMock) RegisterSnapshotCallback(func(*objs.BlockHeader) error) {
	ah.registerSnapshot = true
}

func (ah *adminHandlerMock) SetSynchronized(v bool) {
	ah.setSynchronized = true
}

<<<<<<< HEAD
func connectSimulatorEndpoint(t *testing.T, privateKeys []*ecdsa.PrivateKey, blockInterval time.Duration) interfaces.Ethereum {
	eth, err := blockchain.NewEthereumSimulator(
		privateKeys,
		6,
		1*time.Second,
		5*time.Second,
		0,
		big.NewInt(math.MaxInt64))

	assert.Nil(t, err, "Failed to build Ethereum endpoint...")
	assert.True(t, eth.IsEthereumAccessible(), "Web3 endpoint is not available.")

	// Mine a block once a second
	if blockInterval > 1*time.Millisecond {
		go func() {
			for {
				time.Sleep(blockInterval)
				eth.Commit()
			}
		}()
	}

	ctx, cancel := context.WithCancel(context.Background())
	defer cancel()

	// Unlock the default account and use it to deploy contracts
	deployAccount := eth.GetDefaultAccount()
	err = eth.UnlockAccount(deployAccount)
	assert.Nil(t, err, "Failed to unlock default account")

	// Deploy all the contracts
	c := eth.Contracts()
	panic("missing deploy step")
	// _, _, err = c.DeployContracts(ctx, deployAccount)
	// assert.Nil(t, err, "Failed to deploy contracts...")

	// For each address passed set them up as a validator
	txnOpts, err := eth.GetTransactionOpts(ctx, deployAccount)
	assert.Nil(t, err, "Failed to create txn opts")

	accountList := eth.GetKnownAccounts()
	for idx, acct := range accountList {
		//	for idx := 1; idx < len(accountAddresses); idx++ {
		// acct, err := eth.GetAccount(common.HexToAddress(accountAddresses[idx]))
		//assert.Nil(t, err)
		err = eth.UnlockAccount(acct)
		assert.Nil(t, err)

		eth.Commit()
		t.Logf("# unlocked %v of %v", idx+1, len(accountList))

		// 1. Give 'acct' tokens
		txn, err := c.PublicStaking().MintTo(txnOpts, acct.Address, big.NewInt(10_000_000), big.NewInt(0))
		assert.Nilf(t, err, "Failed on transfer %v", idx)
		eth.Queue().QueueGroupTransaction(ctx, SETUP_GROUP, txn)
		tokenID := txn.Value()

		o, err := eth.GetTransactionOpts(ctx, acct)
		assert.Nil(t, err)

		// 2. Allow system to take tokens from 'acct' for staking
		txn, err = c.PublicStaking().Approve(o, c.ValidatorPoolAddress(), big.NewInt(10_000_000))
		assert.Nilf(t, err, "Failed on approval %v", idx)
		eth.Queue().QueueGroupTransaction(ctx, SETUP_GROUP, txn)

		txn, err = c.ValidatorPool().RegisterValidators(o, []common.Address{acct.Address}, []*big.Int{tokenID})
		assert.Nilf(t, err, "Failed on register %v", idx)
		assert.NotNil(t, txn)
		eth.Queue().QueueGroupTransaction(ctx, SETUP_GROUP, txn)
		t.Logf("Finished loop %v of %v", idx+1, len(accountList))
		eth.Commit()
	}

	// Wait for all transactions for all accounts to complete
	rcpts, err := eth.Queue().WaitGroupTransactions(ctx, SETUP_GROUP)
	assert.Nil(t, err)

	// Make sure all transactions were successful
	t.Logf("# rcpts: %v", len(rcpts))
	for _, rcpt := range rcpts {
		assert.Equal(t, uint64(1), rcpt.Status)
	}

	return eth
}

=======
>>>>>>> 00ac4c38
func validator(t *testing.T, idx int, eth interfaces.Ethereum, validatorAcct accounts.Account, adminHandler *adminHandlerMock, wg *sync.WaitGroup, tr *objects.TypeRegistry) {
	defer wg.Done()

	logger := logging.GetLogger("validator").
		WithField("Index", idx).
		WithField("Address", validatorAcct.Address.Hex())

	ctx, cancel := context.WithCancel(context.Background())
	defer cancel()

	dkgState := objects.NewDkgState(validatorAcct)
	schedule := objects.NewSequentialSchedule(tr, adminHandler)

	monitorState := objects.NewMonitorState(dkgState, schedule)
	monitorState.HighestBlockProcessed = 0
	monitorState.HighestBlockFinalized = 1

	events := objects.NewEventMap()

	monitor.SetupEventMap(events, nil, adminHandler, nil)

	var done bool

	for !done {
		err := monitor.MonitorTick(ctx, cancel, wg, eth, monitorState, logger, events, adminHandler, 10)
		assert.Nil(t, err)

		time.Sleep(time.Second)

		// Quit test when we either:
		// 1) complete successfully, or
		// 2) past the point when we possibly could. This means we aborted somewhere along the way and failed DKG
		dkgState.RLock()
		phase := dkgState.Phase
		done = phase == objects.Completion
		logger.WithFields(logrus.Fields{
			"Phase":                 phase,
			"HighestBlockProcessed": monitorState.HighestBlockProcessed,
			"HighestBlockFinalized": monitorState.HighestBlockFinalized,
			"Done":                  done,
		}).Info("Completion check")
		dkgState.RUnlock()
	}

	// Make sure we used the admin handler
	assert.True(t, adminHandler.privateKeyCalled)
	assert.Equal(t, objects.Completion, dkgState.Phase)
}

func SetupTasks(tr *objects.TypeRegistry) {
	tr.RegisterInstanceType(&dkgtasks.PlaceHolder{})
	tr.RegisterInstanceType(&dkgtasks.RegisterTask{})
	tr.RegisterInstanceType(&dkgtasks.ShareDistributionTask{})
	tr.RegisterInstanceType(&dkgtasks.DisputeShareDistributionTask{})
	tr.RegisterInstanceType(&dkgtasks.KeyshareSubmissionTask{})
	tr.RegisterInstanceType(&dkgtasks.MPKSubmissionTask{})
	tr.RegisterInstanceType(&dkgtasks.GPKjSubmissionTask{})
	tr.RegisterInstanceType(&dkgtasks.DisputeGPKjTask{})
	tr.RegisterInstanceType(&dkgtasks.CompletionTask{})
}

func advanceTo(t *testing.T, eth interfaces.Ethereum, target uint64) {
	currentBlock, err := eth.GetCurrentHeight(context.Background())
	if err != nil {
		panic(err)
	}

	c := http.Client{}
	msg := &blockchain.JsonrpcMessage{
		Version: "2.0",
		ID:      []byte("1"),
		Method:  "hardhat_mine",
		Params:  make([]byte, 0),
	}

	blocksToMine := target - currentBlock
	var blocksToMineString = "0x" + strconv.FormatUint(blocksToMine, 16)

	if msg.Params, err = json.Marshal([]string{blocksToMineString}); err != nil {
		panic(err)
	}

	log.Printf("hardhat_mine %v blocks to target height %v", blocksToMine, target)

	var buff bytes.Buffer
	err = json.NewEncoder(&buff).Encode(msg)
	if err != nil {
		log.Fatal(err)
	}

	reader := bytes.NewReader(buff.Bytes())

	resp, err := c.Post(
		"http://127.0.0.1:8545",
		"application/json",
		reader,
	)

	if err != nil {
		panic(err)
	}

	_, err = io.ReadAll(resp.Body)
	if err != nil {
		log.Fatal(err)
	}
}

func IgnoreTestDkgSuccess(t *testing.T) {
	for _, logger := range logging.GetKnownLoggers() {
		logger.SetLevel(logrus.DebugLevel)
	}

	dkgStates, ecdsaPrivateKeys := dtest.InitializeNewDetDkgStateInfo(5)

	t.Logf("dkgStates:%v", dkgStates)
	t.Logf("ecdsaPrivateKeys:%v", ecdsaPrivateKeys)

	eth := dtest.ConnectSimulatorEndpoint(t, ecdsaPrivateKeys, 100*time.Millisecond)
	defer eth.Close()

	accountList := eth.GetKnownAccounts()
	var ownerAccount accounts.Account

	for idx, account := range accountList {
		err := eth.UnlockAccount(account)
		assert.Nil(t, err)

		if idx == 0 {
			ownerAccount = account
		}
	}

	ctx, cancel := context.WithCancel(context.Background())
	defer cancel()

	txnOpts, err := eth.GetTransactionOpts(context.Background(), ownerAccount)
	assert.Nil(t, err)

	// Start validators running
	wg := sync.WaitGroup{}
	tr := &objects.TypeRegistry{}
	adminHandlers := make([]*adminHandlerMock, len(accountList))
	SetupTasks(tr)

	for i, account := range accountList {
		adminHandlers[i] = new(adminHandlerMock)
		wg.Add(1)
		go validator(t, i, eth, account, adminHandlers[i], &wg, tr)
	}

	// Kick off a round of ethdkg
	_, _, err = dkg.SetETHDKGPhaseLength(20, eth, txnOpts, ctx)
	assert.Nil(t, err)

	_, _, err = dkg.InitializeETHDKG(eth, txnOpts, ctx)
	assert.Nil(t, err)

	// Now we know ethdkg is running, let's find out when registration has to happen
	currentHeight, err := eth.GetCurrentHeight(ctx)
	assert.Nil(t, err)
	t.Logf("Current Height:%v", currentHeight)

	// Wait for validators to complete
	wg.Wait()
}

type TestSuite struct {
	eth              interfaces.Ethereum
	dkgStates        []*objects.DkgState
	ecdsaPrivateKeys []*ecdsa.PrivateKey

	regTasks                     []*dkgtasks.RegisterTask
	dispMissingRegTasks          []*dkgtasks.DisputeMissingRegistrationTask
	shareDistTasks               []*dkgtasks.ShareDistributionTask
	disputeMissingShareDistTasks []*dkgtasks.DisputeMissingShareDistributionTask
	disputeShareDistTasks        []*dkgtasks.DisputeShareDistributionTask
	keyshareSubmissionTasks      []*dkgtasks.KeyshareSubmissionTask
	disputeMissingKeyshareTasks  []*dkgtasks.DisputeMissingKeySharesTask
	mpkSubmissionTasks           []*dkgtasks.MPKSubmissionTask
	gpkjSubmissionTasks          []*dkgtasks.GPKjSubmissionTask
	disputeMissingGPKjTasks      []*dkgtasks.DisputeMissingGPKjTask
	disputeGPKjTasks             []*dkgtasks.DisputeGPKjTask
	completionTasks              []*dkgtasks.CompletionTask
}

func StartFromRegistrationOpenPhase(t *testing.T, n int, unregisteredValidators int, phaseLength uint16) *TestSuite {
	ecdsaPrivateKeys, accounts := dtest.InitializePrivateKeysAndAccounts(n)

	eth := dtest.ConnectSimulatorEndpoint(t, ecdsaPrivateKeys, 1000*time.Millisecond)
	assert.NotNil(t, eth)

	ctx := context.Background()
	owner := accounts[0]

	// Start EthDKG
	ownerOpts, err := eth.GetTransactionOpts(ctx, owner)
	assert.Nil(t, err)

	// Shorten ethdkg phase for testing purposes
	_, _, err = dkg.SetETHDKGPhaseLength(phaseLength, eth, ownerOpts, ctx)
	assert.Nil(t, err)

	// init ETHDKG on ValidatorPool, through ContractFactory
	_, rcpt, err := dkg.InitializeETHDKG(eth, ownerOpts, ctx)
	assert.Nil(t, err)

	event, err := dtest.GetETHDKGRegistrationOpened(rcpt.Logs, eth)
	assert.Nil(t, err)
	assert.NotNil(t, event)

	logger := logging.GetLogger("test").WithField("action", "GetValidatorAddressesFromPool")
	callOpts := eth.GetCallOpts(ctx, eth.GetDefaultAccount())
	validatorAddresses, err := dkg.GetValidatorAddressesFromPool(callOpts, eth, logger)
	assert.Nil(t, err)

	phase, err := eth.Contracts().Ethdkg().GetETHDKGPhase(callOpts)
	assert.Nil(t, err)
	assert.Equal(t, uint8(objects.RegistrationOpen), phase)

	valCount, err := eth.Contracts().ValidatorPool().GetValidatorsCount(callOpts)
	assert.Nil(t, err)
	assert.Equal(t, uint64(n), valCount.Uint64())

	// Do Register task
	regTasks := make([]*dkgtasks.RegisterTask, n)
	dispMissingRegTasks := make([]*dkgtasks.DisputeMissingRegistrationTask, n)
	dkgStates := make([]*objects.DkgState, n)
	for idx := 0; idx < n; idx++ {
		logger := logging.GetLogger("test").WithField("Validator", accounts[idx].Address.String())
		// Set Registration success to true
		state, _, regTask, dispMissingRegTask := dkgevents.UpdateStateOnRegistrationOpened(
			accounts[idx],
			event.StartBlock.Uint64(),
			event.PhaseLength.Uint64(),
			event.ConfirmationLength.Uint64(),
			event.Nonce.Uint64(),
			true,
			validatorAddresses,
		)

		dkgStates[idx] = state
		regTasks[idx] = regTask
		dispMissingRegTasks[idx] = dispMissingRegTask
		err = regTasks[idx].Initialize(ctx, logger, eth, state)
		assert.Nil(t, err)

		if idx >= n-unregisteredValidators {
			continue
		}

		nVal, err := eth.Contracts().Ethdkg().GetNumParticipants(callOpts)
		assert.Nil(t, err)
		assert.Equal(t, uint64(idx), nVal.Uint64())

		err = regTasks[idx].DoWork(ctx, logger, eth)
		assert.Nil(t, err)

		eth.Commit()
		assert.True(t, regTasks[idx].Success)
	}

	// simulate receiving AddressRegistered event
	for i := 0; i < n; i++ {
		state := dkgStates[i]

		if i >= n-unregisteredValidators {
			continue
		}

		for j := 0; j < n; j++ {
			dkgStates[j].OnAddressRegistered(state.Account.Address, i+1, state.Nonce, state.TransportPublicKey)
		}
	}

	shareDistributionTasks := make([]*dkgtasks.ShareDistributionTask, n)
	disputeMissingShareDistributionTasks := make([]*dkgtasks.DisputeMissingShareDistributionTask, n)
	disputeShareDistTasks := make([]*dkgtasks.DisputeShareDistributionTask, n)

	if unregisteredValidators == 0 {
		height, err := eth.GetCurrentHeight(ctx)
		assert.Nil(t, err)

		for idx := 0; idx < n; idx++ {
			shareDistributionTask, _, _, disputeMissingShareDistributionTask, disputeShareDistTask, _, _ := dkgevents.UpdateStateOnRegistrationComplete(dkgStates[idx], height)

			shareDistributionTasks[idx] = shareDistributionTask
			disputeMissingShareDistributionTasks[idx] = disputeMissingShareDistributionTask
			disputeShareDistTasks[idx] = disputeShareDistTask
		}

		// skip all the way to ShareDistribution phase
		advanceTo(t, eth, shareDistributionTasks[0].Start)
	} else {
		// this means some validators did not register, and the next phase is DisputeMissingRegistration
		advanceTo(t, eth, dkgStates[0].PhaseStart+dkgStates[0].PhaseLength)
	}

	return &TestSuite{
		eth:                          eth,
		dkgStates:                    dkgStates,
		ecdsaPrivateKeys:             ecdsaPrivateKeys,
		regTasks:                     regTasks,
		dispMissingRegTasks:          dispMissingRegTasks,
		shareDistTasks:               shareDistributionTasks,
		disputeMissingShareDistTasks: disputeMissingShareDistributionTasks,
		disputeShareDistTasks:        disputeShareDistTasks,
	}
}

func StartFromShareDistributionPhase(t *testing.T, n int, undistributedSharesIdx []int, badSharesIdx []int, phaseLength uint16) *TestSuite {
	suite := StartFromRegistrationOpenPhase(t, n, 0, phaseLength)
	ctx := context.Background()
	logger := logging.GetLogger("test").WithField("Validator", "")

	callOpts := suite.eth.GetCallOpts(ctx, suite.eth.GetDefaultAccount())
	phase, err := suite.eth.Contracts().Ethdkg().GetETHDKGPhase(callOpts)
	assert.Nil(t, err)
	assert.Equal(t, phase, uint8(objects.ShareDistribution))

	height, err := suite.eth.GetCurrentHeight(ctx)
	assert.Nil(t, err)
	assert.GreaterOrEqual(t, height, suite.shareDistTasks[0].Start)

	// Do Share Distribution task
	for idx := 0; idx < n; idx++ {
		state := suite.dkgStates[idx]

		var skipLoop = false

		for _, undistIdx := range undistributedSharesIdx {
			if idx == undistIdx {
				skipLoop = true
			}
		}

		if skipLoop {
			continue
		}

		shareDistTask := suite.shareDistTasks[idx]

		err := shareDistTask.Initialize(ctx, logger, suite.eth, state)
		assert.Nil(t, err)

		for _, badIdx := range badSharesIdx {
			if idx == badIdx {
				// inject bad shares
				for _, s := range state.Participants[state.Account.Address].EncryptedShares {
					s.Set(big.NewInt(0))
				}
			}
		}

		err = shareDistTask.DoWork(ctx, logger, suite.eth)
		assert.Nil(t, err)

		suite.eth.Commit()
		assert.True(t, shareDistTask.Success)

		// event
		for j := 0; j < n; j++ {
			// simulate receiving event for all participants
			err = suite.dkgStates[j].OnSharesDistributed(
				logger,
				state.Account.Address,
				state.Participants[state.Account.Address].EncryptedShares,
				state.Participants[state.Account.Address].Commitments,
			)
			assert.Nil(t, err)
		}

	}

	disputeShareDistributionTasks := make([]*dkgtasks.DisputeShareDistributionTask, n)
	keyshareSubmissionTasks := make([]*dkgtasks.KeyshareSubmissionTask, n)
	disputeMissingKeySharesTasks := make([]*dkgtasks.DisputeMissingKeySharesTask, n)

	if len(undistributedSharesIdx) == 0 {
		height, err := suite.eth.GetCurrentHeight(ctx)
		assert.Nil(t, err)
		var dispShareDistStartBlock uint64

		// this means all validators distributed their shares and now the phase is
		// set phase to DisputeShareDistribution
		for i := 0; i < n; i++ {
			disputeShareDistributionTask, dispShareStartBlock, _, keyshareSubmissionTask, _, _, disputeMissingKeySharesTask, _, _ := dkgevents.UpdateStateOnShareDistributionComplete(suite.dkgStates[i], logger, height)

			dispShareDistStartBlock = dispShareStartBlock

			disputeShareDistributionTasks[i] = disputeShareDistributionTask
			keyshareSubmissionTasks[i] = keyshareSubmissionTask
			disputeMissingKeySharesTasks[i] = disputeMissingKeySharesTask
		}

		suite.disputeShareDistTasks = disputeShareDistributionTasks
		suite.keyshareSubmissionTasks = keyshareSubmissionTasks
		suite.disputeMissingKeyshareTasks = disputeMissingKeySharesTasks

		// skip all the way to DisputeShareDistribution phase
		advanceTo(t, suite.eth, dispShareDistStartBlock)
	} else {
		// this means some validators did not distribute shares, and the next phase is DisputeMissingShareDistribution
		advanceTo(t, suite.eth, suite.dkgStates[0].PhaseStart+suite.dkgStates[0].PhaseLength)
	}

	return suite
}

func StartFromKeyShareSubmissionPhase(t *testing.T, n int, undistributedShares int, phaseLength uint16) *TestSuite {
	suite := StartFromShareDistributionPhase(t, n, []int{}, []int{}, phaseLength)
	ctx := context.Background()
	logger := logging.GetLogger("test").WithField("Validator", "")

	keyshareSubmissionStartBlock := suite.keyshareSubmissionTasks[0].Start
	advanceTo(t, suite.eth, keyshareSubmissionStartBlock)

	// Do key share submission task
	for idx := 0; idx < n; idx++ {
		state := suite.dkgStates[idx]

		if idx >= n-undistributedShares {
			continue
		}

		keyshareSubmissionTask := suite.keyshareSubmissionTasks[idx]

		err := keyshareSubmissionTask.Initialize(ctx, logger, suite.eth, state)
		assert.Nil(t, err)

		err = keyshareSubmissionTask.DoWork(ctx, logger, suite.eth)
		assert.Nil(t, err)

		suite.eth.Commit()
		assert.True(t, keyshareSubmissionTask.Success)

		// event
		for j := 0; j < n; j++ {
			// simulate receiving event for all participants
			suite.dkgStates[j].OnKeyShareSubmitted(
				state.Account.Address,
				state.Participants[state.Account.Address].KeyShareG1s,
				state.Participants[state.Account.Address].KeyShareG1CorrectnessProofs,
				state.Participants[state.Account.Address].KeyShareG2s,
			)
		}
	}

	mpkSubmissionTasks := make([]*dkgtasks.MPKSubmissionTask, n)

	if undistributedShares == 0 {
		// at this point all the validators submitted their key shares
		height, err := suite.eth.GetCurrentHeight(ctx)
		assert.Nil(t, err)

		// this means all validators submitted their respective key shares and now the phase is
		// set phase to MPK
		var mpkSubmissionTaskStart uint64
		for i := 0; i < n; i++ {
			mpkSubmissionTask, taskStart, _ := dkgevents.UpdateStateOnKeyShareSubmissionComplete(suite.dkgStates[i], logger, height)
			mpkSubmissionTaskStart = taskStart

			mpkSubmissionTasks[i] = mpkSubmissionTask
		}

		// skip all the way to MPKSubmission phase
		advanceTo(t, suite.eth, mpkSubmissionTaskStart)
	} else {
		// this means some validators did not submit key shares, and the next phase is DisputeMissingKeyShares
		advanceTo(t, suite.eth, suite.dkgStates[0].PhaseStart+suite.dkgStates[0].PhaseLength)
	}

	suite.mpkSubmissionTasks = mpkSubmissionTasks

	return suite
}

func StartFromMPKSubmissionPhase(t *testing.T, n int, phaseLength uint16) *TestSuite {
	suite := StartFromKeyShareSubmissionPhase(t, n, 0, phaseLength)
	ctx := context.Background()
	logger := logging.GetLogger("test").WithField("Validator", "")
	dkgStates := suite.dkgStates
	eth := suite.eth

	// Do MPK Submission task (once is enough)

	for idx := 0; idx < n; idx++ {
		task := suite.mpkSubmissionTasks[idx]
		state := dkgStates[idx]

		err := task.Initialize(ctx, logger, eth, state)
		assert.Nil(t, err)
		if task.AmILeading(ctx, eth, logger) {
			err = task.DoWork(ctx, logger, eth)
			assert.Nil(t, err)
		}
	}

	eth.Commit()

	height, err := suite.eth.GetCurrentHeight(ctx)
	assert.Nil(t, err)

	gpkjSubmissionTasks := make([]*dkgtasks.GPKjSubmissionTask, n)
	disputeMissingGPKjTasks := make([]*dkgtasks.DisputeMissingGPKjTask, n)
	disputeGPKjTasks := make([]*dkgtasks.DisputeGPKjTask, n)

	for idx := 0; idx < n; idx++ {
		state := dkgStates[idx]
		gpkjSubmissionTask, _, _, disputeMissingGPKjTask, disputeGPKjTask, _, _ := dkgevents.UpdateStateOnMPKSet(state, logger, height, new(adminHandlerMock))

		gpkjSubmissionTasks[idx] = gpkjSubmissionTask
		disputeMissingGPKjTasks[idx] = disputeMissingGPKjTask
		disputeGPKjTasks[idx] = disputeGPKjTask
	}

	suite.gpkjSubmissionTasks = gpkjSubmissionTasks
	suite.disputeMissingGPKjTasks = disputeMissingGPKjTasks
	suite.disputeGPKjTasks = disputeGPKjTasks

	return suite
}

func StartFromGPKjPhase(t *testing.T, n int, undistributedGPKjIdx []int, badGPKjIdx []int, phaseLength uint16) *TestSuite {
	suite := StartFromMPKSubmissionPhase(t, n, phaseLength)
	ctx := context.Background()
	logger := logging.GetLogger("test").WithField("Validator", "")

	// Do GPKj Submission task
	for idx := 0; idx < n; idx++ {
		state := suite.dkgStates[idx]

		var skipLoop = false

		for _, undistIdx := range undistributedGPKjIdx {
			if idx == undistIdx {
				skipLoop = true
			}
		}

		if skipLoop {
			continue
		}

		gpkjSubTask := suite.gpkjSubmissionTasks[idx]

		err := gpkjSubTask.Initialize(ctx, logger, suite.eth, state)
		assert.Nil(t, err)

		for _, badIdx := range badGPKjIdx {
			if idx == badIdx {
				// inject bad shares
				// mess up with group private key (gskj)
				gskjBad := new(big.Int).Add(state.GroupPrivateKey, big.NewInt(1))
				// here's the group public key
				gpkj := new(cloudflare.G2).ScalarBaseMult(gskjBad)
				gpkjBad, err := bn256.G2ToBigIntArray(gpkj)
				assert.Nil(t, err)

				state.GroupPrivateKey = gskjBad
				state.Participants[state.Account.Address].GPKj = gpkjBad
			}
		}

		err = gpkjSubTask.DoWork(ctx, logger, suite.eth)
		assert.Nil(t, err)

		suite.eth.Commit()
		assert.True(t, gpkjSubTask.Success)

		// event
		for j := 0; j < n; j++ {
			// simulate receiving event for all participants
			suite.dkgStates[j].OnGPKjSubmitted(
				state.Account.Address,
				state.Participants[state.Account.Address].GPKj,
			)
		}

	}

	disputeGPKjTasks := make([]*dkgtasks.DisputeGPKjTask, n)
	completionTasks := make([]*dkgtasks.CompletionTask, n)

	if len(undistributedGPKjIdx) == 0 {
		height, err := suite.eth.GetCurrentHeight(ctx)
		assert.Nil(t, err)
		var dispGPKjStartBlock uint64

		// this means all validators submitted their GPKjs and now the phase is
		// set phase to DisputeGPKjDistribution
		for i := 0; i < n; i++ {
			disputeGPKjTask, disputeGPKjStartBlock, _, completionTask, _, _ := dkgevents.UpdateStateOnGPKJSubmissionComplete(suite.dkgStates[i], logger, height)

			dispGPKjStartBlock = disputeGPKjStartBlock

			disputeGPKjTasks[i] = disputeGPKjTask
			completionTasks[i] = completionTask
		}

		suite.disputeGPKjTasks = disputeGPKjTasks
		suite.completionTasks = completionTasks

		// skip all the way to DisputeGPKj phase
		advanceTo(t, suite.eth, dispGPKjStartBlock)
	} else {
		// this means some validators did not submit their GPKjs, and the next phase is DisputeMissingGPKj
		advanceTo(t, suite.eth, suite.dkgStates[0].PhaseStart+suite.dkgStates[0].PhaseLength)
	}

	return suite
}

func StartFromCompletion(t *testing.T, n int, phaseLength uint16) *TestSuite {
	suite := StartFromGPKjPhase(t, n, []int{}, []int{}, phaseLength)

	// move to Completion phase
	advanceTo(t, suite.eth, suite.completionTasks[0].Start+suite.dkgStates[0].ConfirmationLength)

	return suite
}<|MERGE_RESOLUTION|>--- conflicted
+++ resolved
@@ -66,95 +66,6 @@
 	ah.setSynchronized = true
 }
 
-<<<<<<< HEAD
-func connectSimulatorEndpoint(t *testing.T, privateKeys []*ecdsa.PrivateKey, blockInterval time.Duration) interfaces.Ethereum {
-	eth, err := blockchain.NewEthereumSimulator(
-		privateKeys,
-		6,
-		1*time.Second,
-		5*time.Second,
-		0,
-		big.NewInt(math.MaxInt64))
-
-	assert.Nil(t, err, "Failed to build Ethereum endpoint...")
-	assert.True(t, eth.IsEthereumAccessible(), "Web3 endpoint is not available.")
-
-	// Mine a block once a second
-	if blockInterval > 1*time.Millisecond {
-		go func() {
-			for {
-				time.Sleep(blockInterval)
-				eth.Commit()
-			}
-		}()
-	}
-
-	ctx, cancel := context.WithCancel(context.Background())
-	defer cancel()
-
-	// Unlock the default account and use it to deploy contracts
-	deployAccount := eth.GetDefaultAccount()
-	err = eth.UnlockAccount(deployAccount)
-	assert.Nil(t, err, "Failed to unlock default account")
-
-	// Deploy all the contracts
-	c := eth.Contracts()
-	panic("missing deploy step")
-	// _, _, err = c.DeployContracts(ctx, deployAccount)
-	// assert.Nil(t, err, "Failed to deploy contracts...")
-
-	// For each address passed set them up as a validator
-	txnOpts, err := eth.GetTransactionOpts(ctx, deployAccount)
-	assert.Nil(t, err, "Failed to create txn opts")
-
-	accountList := eth.GetKnownAccounts()
-	for idx, acct := range accountList {
-		//	for idx := 1; idx < len(accountAddresses); idx++ {
-		// acct, err := eth.GetAccount(common.HexToAddress(accountAddresses[idx]))
-		//assert.Nil(t, err)
-		err = eth.UnlockAccount(acct)
-		assert.Nil(t, err)
-
-		eth.Commit()
-		t.Logf("# unlocked %v of %v", idx+1, len(accountList))
-
-		// 1. Give 'acct' tokens
-		txn, err := c.PublicStaking().MintTo(txnOpts, acct.Address, big.NewInt(10_000_000), big.NewInt(0))
-		assert.Nilf(t, err, "Failed on transfer %v", idx)
-		eth.Queue().QueueGroupTransaction(ctx, SETUP_GROUP, txn)
-		tokenID := txn.Value()
-
-		o, err := eth.GetTransactionOpts(ctx, acct)
-		assert.Nil(t, err)
-
-		// 2. Allow system to take tokens from 'acct' for staking
-		txn, err = c.PublicStaking().Approve(o, c.ValidatorPoolAddress(), big.NewInt(10_000_000))
-		assert.Nilf(t, err, "Failed on approval %v", idx)
-		eth.Queue().QueueGroupTransaction(ctx, SETUP_GROUP, txn)
-
-		txn, err = c.ValidatorPool().RegisterValidators(o, []common.Address{acct.Address}, []*big.Int{tokenID})
-		assert.Nilf(t, err, "Failed on register %v", idx)
-		assert.NotNil(t, txn)
-		eth.Queue().QueueGroupTransaction(ctx, SETUP_GROUP, txn)
-		t.Logf("Finished loop %v of %v", idx+1, len(accountList))
-		eth.Commit()
-	}
-
-	// Wait for all transactions for all accounts to complete
-	rcpts, err := eth.Queue().WaitGroupTransactions(ctx, SETUP_GROUP)
-	assert.Nil(t, err)
-
-	// Make sure all transactions were successful
-	t.Logf("# rcpts: %v", len(rcpts))
-	for _, rcpt := range rcpts {
-		assert.Equal(t, uint64(1), rcpt.Status)
-	}
-
-	return eth
-}
-
-=======
->>>>>>> 00ac4c38
 func validator(t *testing.T, idx int, eth interfaces.Ethereum, validatorAcct accounts.Account, adminHandler *adminHandlerMock, wg *sync.WaitGroup, tr *objects.TypeRegistry) {
 	defer wg.Done()
 
