//go:build integration

package dkgtasks_test

import (
	"context"
	"testing"

	"github.com/MadBase/MadNet/logging"
	"github.com/stretchr/testify/assert"
)

func TestDisputeMissingKeySharesTask_FourUnsubmittedKeyShare_DoWork_Success(t *testing.T) {
	n := 5
	unsubmittedKeyShares := 4
	suite := StartFromShareDistributionPhase(t, n, []int{}, []int{}, 100)
	defer suite.eth.Close()
	accounts := suite.eth.GetKnownAccounts()
	ctx := context.Background()
	eth := suite.eth
	dkgStates := suite.dkgStates
	logger := logging.GetLogger("test").WithField("Validator", "")

	// skip DisputeShareDistribution and move to KeyShareSubmission phase
	advanceTo(t, eth, suite.keyshareSubmissionTasks[0].Start)

	// Do key share submission task
	for idx := 0; idx < n-unsubmittedKeyShares; idx++ {
		state := dkgStates[idx]
		keyshareSubmissionTask := suite.keyshareSubmissionTasks[idx]

		err := keyshareSubmissionTask.Initialize(ctx, logger, eth)
		assert.Nil(t, err)
		err = keyshareSubmissionTask.DoWork(ctx, logger, eth)
		assert.Nil(t, err)

		eth.Commit()
		assert.True(t, keyshareSubmissionTask.Success)

		// event
		for j := 0; j < n; j++ {
			// simulate receiving event for all participants
			dkgStates[j].OnKeyShareSubmitted(
				state.Account.Address,
				state.Participants[state.Account.Address].KeyShareG1s,
				state.Participants[state.Account.Address].KeyShareG1CorrectnessProofs,
				state.Participants[state.Account.Address].KeyShareG2s,
			)
		}
	}

	// advance into the end of KeyShareSubmission phase,
	// which is the start of DisputeMissingKeyShares phase
	advanceTo(t, eth, suite.keyshareSubmissionTasks[0].End)

	// Do dispute missing key share task
	for idx := 0; idx < n; idx++ {
		disputeMissingKeyshareTask := suite.disputeMissingKeyshareTasks[idx]
<<<<<<< HEAD

		err := disputeMissingKeyshareTask.Initialize(ctx, logger, eth)
=======
		dkgData := objects.NewETHDKGTaskData(state)
		err := disputeMissingKeyshareTask.Initialize(ctx, logger, eth, dkgData)
>>>>>>> c6ab2b2b
		assert.Nil(t, err)
		err = disputeMissingKeyshareTask.DoWork(ctx, logger, eth)
		assert.Nil(t, err)

		eth.Commit()
		assert.True(t, disputeMissingKeyshareTask.Success)
	}

	callOpts, err := eth.GetCallOpts(ctx, accounts[0])
	assert.Nil(t, err)
	badParticipants, err := eth.Contracts().Ethdkg().GetBadParticipants(callOpts)
	assert.Nil(t, err)
	assert.Equal(t, int64(unsubmittedKeyShares), badParticipants.Int64())
}

func TestDisputeMissingKeySharesTask_ShouldRetry_False(t *testing.T) {
	n := 5
	unsubmittedKeyShares := 1
	suite := StartFromShareDistributionPhase(t, n, []int{}, []int{}, 40)
	defer suite.eth.Close()
	ctx := context.Background()
	eth := suite.eth
	dkgStates := suite.dkgStates
	logger := logging.GetLogger("test").WithField("Validator", "")

	// skip DisputeShareDistribution and move to KeyShareSubmission phase
	advanceTo(t, eth, suite.keyshareSubmissionTasks[0].Start)

	// Do key share submission task
	for idx := 0; idx < n-unsubmittedKeyShares; idx++ {
		state := dkgStates[idx]
		keyshareSubmissionTask := suite.keyshareSubmissionTasks[idx]

		err := keyshareSubmissionTask.Initialize(ctx, logger, eth)
		assert.Nil(t, err)
		err = keyshareSubmissionTask.DoWork(ctx, logger, eth)
		assert.Nil(t, err)

		eth.Commit()
		assert.True(t, keyshareSubmissionTask.Success)

		// event
		for j := 0; j < n; j++ {
			// simulate receiving event for all participants
			dkgStates[j].OnKeyShareSubmitted(
				state.Account.Address,
				state.Participants[state.Account.Address].KeyShareG1s,
				state.Participants[state.Account.Address].KeyShareG1CorrectnessProofs,
				state.Participants[state.Account.Address].KeyShareG2s,
			)
		}
	}

	// advance into the end of KeyShareSubmission phase,
	// which is the start of DisputeMissingKeyShares phase
	advanceTo(t, eth, suite.keyshareSubmissionTasks[0].End)

	// Do dispute missing key share task
	for idx := 0; idx < n; idx++ {
		disputeMissingKeyshareTask := suite.disputeMissingKeyshareTasks[idx]

		err := disputeMissingKeyshareTask.Initialize(ctx, logger, eth)
		assert.Nil(t, err)
		err = disputeMissingKeyshareTask.DoWork(ctx, logger, eth)
		assert.Nil(t, err)

		assert.True(t, disputeMissingKeyshareTask.Success)

		eth.Commit()
		shouldRetry := disputeMissingKeyshareTask.ShouldRetry(ctx, logger, eth)
		assert.False(t, shouldRetry)
	}
}

func TestDisputeMissingKeySharesTask_ShouldRetry_True(t *testing.T) {
	n := 5
	unsubmittedKeyShares := 1
	suite := StartFromShareDistributionPhase(t, n, []int{}, []int{}, 100)
	defer suite.eth.Close()
	ctx := context.Background()
	eth := suite.eth
	dkgStates := suite.dkgStates
	logger := logging.GetLogger("test").WithField("Validator", "")

	// skip DisputeShareDistribution and move to KeyShareSubmission phase
	advanceTo(t, eth, suite.keyshareSubmissionTasks[0].Start)

	// Do key share submission task
	for idx := 0; idx < n-unsubmittedKeyShares; idx++ {
		state := dkgStates[idx]
		keyshareSubmissionTask := suite.keyshareSubmissionTasks[idx]

		err := keyshareSubmissionTask.Initialize(ctx, logger, eth)
		assert.Nil(t, err)
		err = keyshareSubmissionTask.DoWork(ctx, logger, eth)
		assert.Nil(t, err)

		eth.Commit()
		assert.True(t, keyshareSubmissionTask.Success)

		// event
		for j := 0; j < n; j++ {
			// simulate receiving event for all participants
			dkgStates[j].OnKeyShareSubmitted(
				state.Account.Address,
				state.Participants[state.Account.Address].KeyShareG1s,
				state.Participants[state.Account.Address].KeyShareG1CorrectnessProofs,
				state.Participants[state.Account.Address].KeyShareG2s,
			)
		}
	}

	// advance into the end of KeyShareSubmission phase,
	// which is the start of DisputeMissingKeyShares phase
	advanceTo(t, eth, suite.keyshareSubmissionTasks[0].End)

	// Do dispute missing key share task
	for idx := 0; idx < n; idx++ {
		disputeMissingKeyshareTask := suite.disputeMissingKeyshareTasks[idx]

		err := disputeMissingKeyshareTask.Initialize(ctx, logger, eth)
		assert.Nil(t, err)

		shouldRetry := disputeMissingKeyshareTask.ShouldRetry(ctx, logger, eth)
		assert.True(t, shouldRetry)
	}
}<|MERGE_RESOLUTION|>--- conflicted
+++ resolved
@@ -56,13 +56,8 @@
 	// Do dispute missing key share task
 	for idx := 0; idx < n; idx++ {
 		disputeMissingKeyshareTask := suite.disputeMissingKeyshareTasks[idx]
-<<<<<<< HEAD
 
 		err := disputeMissingKeyshareTask.Initialize(ctx, logger, eth)
-=======
-		dkgData := objects.NewETHDKGTaskData(state)
-		err := disputeMissingKeyshareTask.Initialize(ctx, logger, eth, dkgData)
->>>>>>> c6ab2b2b
 		assert.Nil(t, err)
 		err = disputeMissingKeyshareTask.DoWork(ctx, logger, eth)
 		assert.Nil(t, err)
