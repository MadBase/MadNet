package dkgtasks

import (
	"context"
	"github.com/MadBase/MadNet/blockchain/dkg"
	"github.com/MadBase/MadNet/blockchain/dkg/math"
	"github.com/MadBase/MadNet/blockchain/interfaces"
	"github.com/MadBase/MadNet/blockchain/objects"
	"github.com/sirupsen/logrus"
	"math/big"
)

// RegisterTask contains required state for safely performing a registration
type RegisterTask struct {
<<<<<<< HEAD
	Start   uint64
	End     uint64
	State   *objects.DkgState
	Success bool
	TxOpts  *bind.TransactOpts `json:"-"`
	TxHash  common.Hash        `json:"-"`
=======
	*ExecutionData
>>>>>>> 39ddbabc
}

// asserting that RegisterTask struct implements interface interfaces.Task
var _ interfaces.Task = &RegisterTask{}

// NewRegisterTask creates a background task that attempts to register with ETHDKG
func NewRegisterTask(state *objects.DkgState, start uint64, end uint64) *RegisterTask {
	return &RegisterTask{
		ExecutionData: NewExecutionData(state, start, end),
	}
}

// Initialize begins the setup phase for Register.
// We construct our TransportPrivateKey and TransportPublicKey
// which will be used in the ShareDistribution phase for secure communication.
// These keys are *not* used otherwise.
// Also get the list of existing validators from the pool to assert accusation
// in later phases
func (t *RegisterTask) Initialize(ctx context.Context, logger *logrus.Entry, eth interfaces.Ethereum, state interface{}) error {

	dkgData, ok := state.(objects.ETHDKGTaskData)
	if !ok {
		return objects.ErrCanNotContinue
	}

	t.State = dkgData.State

	t.State.Lock()
	defer t.State.Unlock()

	logger.Infof("RegisterTask Initialize() %p\n", t.State)

	if t.State.TransportPrivateKey == nil ||
		t.State.TransportPrivateKey.Cmp(big.NewInt(0)) == 0 {

		logger.Infof("RegisterTask Initialize(): generating private-public transport keys")
		priv, pub, err := math.GenerateKeys()
		if err != nil {
			return err
		}
		t.State.TransportPrivateKey = priv
		t.State.TransportPublicKey = pub

		logger.Infof("RegisterTask pre-save state\n")
		dkgData.PersistStateCB()
		logger.Infof("RegisterTask post-save state\n")

	} else {
		logger.Infof("RegisterTask Initialize(): private-public transport keys already defined")
	}

	return nil
}

// DoWork is the first attempt at registering with ethdkg
func (t *RegisterTask) DoWork(ctx context.Context, logger *logrus.Entry, eth interfaces.Ethereum) error {
	return t.doTask(ctx, logger, eth)
}

// DoRetry is all subsequent attempts at registering with ethdkg
func (t *RegisterTask) DoRetry(ctx context.Context, logger *logrus.Entry, eth interfaces.Ethereum) error {
	return t.doTask(ctx, logger, eth)
}

func (t *RegisterTask) doTask(ctx context.Context, logger *logrus.Entry, eth interfaces.Ethereum) error {
	t.State.Lock()
	defer t.State.Unlock()

	// Is there any point in running? Make sure we're both initialized and within block range
	block, err := eth.GetCurrentHeight(ctx)
	if err != nil {
		return err
	}

	logger.Info("RegisterTask doTask()")

	// Setup
	txnOpts, err := eth.GetTransactionOpts(ctx, t.State.Account)
	if err != nil {
		return dkg.LogReturnErrorf(logger, "getting txn opts failed: %v", err)
	}

	// If the TxOpts exists, meaning the Tx replacement timeout was reached,
	// we increase the Gas to have priority for the next blocks
	if t.TxOpts != nil && t.TxOpts.Nonce != nil {
		logger.Info("txnOpts Replaced")
		txnOpts.Nonce = t.TxOpts.Nonce
		txnOpts.GasFeeCap = t.TxOpts.GasFeeCap
		txnOpts.GasTipCap = t.TxOpts.GasTipCap
	}

	// Register
	logger.Infof("Registering  publicKey (%v) with ETHDKG", FormatPublicKey(t.State.TransportPublicKey))
	logger.Debugf("registering on block %v with public key: %v", block, FormatPublicKey(t.State.TransportPublicKey))
	txn, err := eth.Contracts().Ethdkg().Register(txnOpts, t.State.TransportPublicKey)
	if err != nil {
		logger.Errorf("registering failed: %v", err)
		return err
	}
	t.TxOpts.TxHashes = append(t.TxOpts.TxHashes, txn.Hash())
	t.TxOpts.GasFeeCap = txn.GasFeeCap()
	t.TxOpts.GasTipCap = txn.GasTipCap()
	t.TxOpts.Nonce = big.NewInt(int64(txn.Nonce()))

	logger.WithFields(logrus.Fields{
		"GasFeeCap": t.TxOpts.GasFeeCap,
		"GasTipCap": t.TxOpts.GasTipCap,
		"Nonce":     t.TxOpts.Nonce,
	}).Info("registering fees")

	// Queue transaction
	eth.Queue().QueueTransaction(ctx, txn)

	t.Success = true

	return nil
}

// ShouldRetry checks if it makes sense to try again
// Predicates:
// -- we haven't passed the last block
// -- the registration open hasn't moved, i.e. ETHDKG has not restarted
func (t *RegisterTask) ShouldRetry(ctx context.Context, logger *logrus.Entry, eth interfaces.Ethereum) bool {
	t.State.Lock()
	defer t.State.Unlock()

	logger.Info("RegisterTask ShouldRetry")
	generalRetry := GeneralTaskShouldRetry(ctx, logger, eth, t.Start, t.End)
	if !generalRetry {
		return false
	}

	if t.State.Phase != objects.RegistrationOpen {
		return false
	}

	callOpts := eth.GetCallOpts(ctx, t.State.Account)

	var needsRegistration bool
	status, err := CheckRegistration(eth.Contracts().Ethdkg(), logger, callOpts, t.State.Account.Address, t.State.TransportPublicKey)
	logger.Infof("registration status: %v", status)
	if err != nil {
		needsRegistration = true
	} else {
		if status != Registered && status != BadRegistration {
			needsRegistration = true
		}
	}

	return needsRegistration
}

// DoDone just creates a log entry saying task is complete
func (t *RegisterTask) DoDone(logger *logrus.Entry) {
	t.State.Lock()
	defer t.State.Unlock()

	logger.WithField("Success", t.Success).Infof("RegisterTask done")
}

func (t *RegisterTask) GetExecutionData() interface{} {
	return t.ExecutionData
}<|MERGE_RESOLUTION|>--- conflicted
+++ resolved
@@ -12,16 +12,7 @@
 
 // RegisterTask contains required state for safely performing a registration
 type RegisterTask struct {
-<<<<<<< HEAD
-	Start   uint64
-	End     uint64
-	State   *objects.DkgState
-	Success bool
-	TxOpts  *bind.TransactOpts `json:"-"`
-	TxHash  common.Hash        `json:"-"`
-=======
 	*ExecutionData
->>>>>>> 39ddbabc
 }
 
 // asserting that RegisterTask struct implements interface interfaces.Task
@@ -41,38 +32,17 @@
 // Also get the list of existing validators from the pool to assert accusation
 // in later phases
 func (t *RegisterTask) Initialize(ctx context.Context, logger *logrus.Entry, eth interfaces.Ethereum, state interface{}) error {
-
-	dkgData, ok := state.(objects.ETHDKGTaskData)
-	if !ok {
-		return objects.ErrCanNotContinue
-	}
-
-	t.State = dkgData.State
-
 	t.State.Lock()
 	defer t.State.Unlock()
 
-	logger.Infof("RegisterTask Initialize() %p\n", t.State)
+	logger.Info("RegisterTask Initialize()")
 
-	if t.State.TransportPrivateKey == nil ||
-		t.State.TransportPrivateKey.Cmp(big.NewInt(0)) == 0 {
-
-		logger.Infof("RegisterTask Initialize(): generating private-public transport keys")
-		priv, pub, err := math.GenerateKeys()
-		if err != nil {
-			return err
-		}
-		t.State.TransportPrivateKey = priv
-		t.State.TransportPublicKey = pub
-
-		logger.Infof("RegisterTask pre-save state\n")
-		dkgData.PersistStateCB()
-		logger.Infof("RegisterTask post-save state\n")
-
-	} else {
-		logger.Infof("RegisterTask Initialize(): private-public transport keys already defined")
+	priv, pub, err := math.GenerateKeys()
+	if err != nil {
+		return err
 	}
-
+	t.State.TransportPrivateKey = priv
+	t.State.TransportPublicKey = pub
 	return nil
 }
 
