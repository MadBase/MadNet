--- conflicted
+++ resolved
@@ -3,12 +3,13 @@
 import (
 	"context"
 	"errors"
+	"sync"
+	"time"
+
 	"github.com/MadBase/MadNet/blockchain/dkg"
 	"github.com/MadBase/MadNet/blockchain/dkg/dkgtasks"
 	"github.com/ethereum/go-ethereum/common"
 	"github.com/ethereum/go-ethereum/core/types"
-	"sync"
-	"time"
 
 	"github.com/MadBase/MadNet/blockchain/interfaces"
 	"github.com/MadBase/MadNet/blockchain/objects"
@@ -20,13 +21,9 @@
 	ErrUnknownTaskType = errors.New("unknown task type")
 )
 
-<<<<<<< HEAD
+const NonceToLowError = "nonce too low"
+
 func StartTask(logger *logrus.Entry, wg *sync.WaitGroup, eth interfaces.Ethereum, task interfaces.Task, state interface{}, onFinishCB *func()) error {
-=======
-const NonceToLowError = "nonce too low"
-
-func StartTask(logger *logrus.Entry, wg *sync.WaitGroup, eth interfaces.Ethereum, task interfaces.Task, state interface{}) error {
->>>>>>> d3b3f141
 
 	wg.Add(1)
 	go func() {
@@ -48,21 +45,7 @@
 		defer cancel()
 
 		initializationLogger := logger.WithField("Method", "Initialize")
-<<<<<<< HEAD
-		err = task.Initialize(ctx, initializationLogger, eth, state)
-		// todo: maybe force persistence
-		for err != nil && count < retryCount {
-			if errors.Is(err, objects.ErrCanNotContinue) {
-				initializationLogger.Error(err)
-				return
-			}
-			time.Sleep(retryDelay)
-			err = task.Initialize(ctx, initializationLogger, eth, state)
-			count++
-		}
-=======
 		err := initializeTask(ctx, logger, eth, task, state, retryCount, retryDelay)
->>>>>>> d3b3f141
 		if err != nil {
 			initializationLogger.Errorf("Failed to initialize task: %v", err)
 			return
