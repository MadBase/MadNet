--- conflicted
+++ resolved
@@ -41,7 +41,7 @@
 
 	dkgState := &state.DkgState{}
 	err := t.GetDB().Update(func(txn *badger.Txn) error {
-		err := dkgState.LoadState(txn, logger)
+		err := dkgState.LoadState(txn)
 		if err != nil {
 			return err
 		}
@@ -63,31 +63,13 @@
 			eth := t.GetEth()
 			ctx := t.GetCtx()
 			// setup leader election
-			block, err := eth.GetInternalClient().BlockByNumber(ctx, big.NewInt(int64(t.GetStart())))
+			block, err := eth.GetBlockByNumber(ctx, big.NewInt(int64(t.GetStart())))
 			if err != nil {
 				return fmt.Errorf("MPKSubmissionTask Prepare(): error getting block by number: %v", err)
 			}
 
-<<<<<<< HEAD
 			logger.Infof("block hash: %v\n", block.Hash())
 			t.SetStartBlockHash(block.Hash().Bytes())
-=======
-	// compute MPK if not yet computed
-	if taskState.MasterPublicKey[0] == nil ||
-		taskState.MasterPublicKey[1] == nil ||
-		taskState.MasterPublicKey[2] == nil ||
-		taskState.MasterPublicKey[3] == nil ||
-		(taskState.MasterPublicKey[0].Cmp(big.NewInt(0)) == 0 &&
-			taskState.MasterPublicKey[1].Cmp(big.NewInt(0)) == 0 &&
-			taskState.MasterPublicKey[2].Cmp(big.NewInt(0)) == 0 &&
-			taskState.MasterPublicKey[3].Cmp(big.NewInt(0)) == 0) {
-
-		// setup leader election
-		block, err := eth.GetBlockByNumber(ctx, big.NewInt(int64(t.Start)))
-		if err != nil {
-			return fmt.Errorf("MPKSubmissionTask Initialize(): error getting block by number: %v", err)
-		}
->>>>>>> fa1086a6
 
 			// prepare MPK
 			g1KeyShares := make([][2]*big.Int, dkgState.NumberOfValidators)
@@ -131,7 +113,7 @@
 			// Master public key is all we generate here so save it
 			dkgState.MasterPublicKey = mpk
 
-			err = dkgState.PersistState(txn, logger)
+			err = dkgState.PersistState(txn)
 			if err != nil {
 				return err
 			}
@@ -156,7 +138,7 @@
 
 	dkgState := &state.DkgState{}
 	err := t.GetDB().View(func(txn *badger.Txn) error {
-		err := dkgState.LoadState(txn, logger)
+		err := dkgState.LoadState(txn)
 		return err
 	})
 	if err != nil {
@@ -193,7 +175,7 @@
 
 	dkgState := &state.DkgState{}
 	err := t.GetDB().View(func(txn *badger.Txn) error {
-		err := dkgState.LoadState(txn, t.GetLogger())
+		err := dkgState.LoadState(txn)
 		return err
 	})
 	if err != nil {
