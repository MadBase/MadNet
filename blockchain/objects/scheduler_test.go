--- conflicted
+++ resolved
@@ -77,27 +77,7 @@
 	assert.Equal(t, 1, s.Length())
 }
 
-<<<<<<< HEAD
-func TestFailSchedule(t *testing.T) {
-	m := &objects.TypeRegistry{}
-	s := objects.NewSequentialSchedule(m, nil)
-	assert.NotNil(t, s, "Scheduler should not be nil")
-
-	var task interfaces.ITask
-
-	s.Schedule(5, 15, task)
-	s.Schedule(4, 6, task)
-	s.Schedule(6, 14, task)
-	s.Schedule(14, 16, task)
-	s.Schedule(4, 16, task)
-
-	assert.Equal(t, 1, s.Length())
-}
-
-func TestFailSchedule2(t *testing.T) {
-=======
 func TestScheduler_FailSchedule2(t *testing.T) {
->>>>>>> c6ab2b2b
 	m := &objects.TypeRegistry{}
 	s := objects.NewSequentialSchedule(m, nil)
 	assert.NotNil(t, s, "Scheduler should not be nil")
@@ -111,38 +91,7 @@
 	assert.Nil(t, err)
 }
 
-<<<<<<< HEAD
-func TestFailSchedule3(t *testing.T) {
-	m := &objects.TypeRegistry{}
-	s := objects.NewSequentialSchedule(m, nil)
-	assert.NotNil(t, s, "Scheduler should not be nil")
-
-	var err error
-	var task interfaces.ITask
-
-	s.Schedule(7, 15, task)
-
-	s.Schedule(15, 17, task)
-
-	assert.Nil(t, err)
-
-	s.Schedule(15, 21, task)
-
-	assert.NotNil(t, err)
-
-	s.Schedule(1, 7, task)
-
-	assert.Nil(t, err)
-
-	s.Schedule(1, 8, task)
-
-	assert.NotNil(t, err)
-}
-
-func TestFind(t *testing.T) {
-=======
 func TestScheduler_Find(t *testing.T) {
->>>>>>> c6ab2b2b
 	m := &objects.TypeRegistry{}
 	s := objects.NewSequentialSchedule(m, nil)
 	assert.NotNil(t, s, "Scheduler should not be nil")
