package monitor

import (
	"context"
	"encoding/json"
	"errors"
	"fmt"
	"strings"
	"sync"
	"time"

	"github.com/MadBase/MadNet/blockchain/dkg/dkgtasks"
	"github.com/MadBase/MadNet/blockchain/interfaces"
	"github.com/MadBase/MadNet/blockchain/objects"
	"github.com/MadBase/MadNet/blockchain/tasks"
	"github.com/MadBase/MadNet/config"
	"github.com/MadBase/MadNet/consensus/db"
	"github.com/MadBase/MadNet/consensus/objs"
	"github.com/MadBase/MadNet/constants"
	"github.com/MadBase/MadNet/logging"
	"github.com/MadBase/MadNet/utils"
	"github.com/dgraph-io/badger/v2"
	"github.com/ethereum/go-ethereum/common"
	"github.com/ethereum/go-ethereum/core/types"
	"github.com/sirupsen/logrus"
)

var (
	// ErrUnknownRequest a service was invoked but couldn't figure out which
	ErrUnknownRequest = errors.New("unknown request")

	// ErrUnknownResponse only used when response to a service is not of the expected type
	ErrUnknownResponse = errors.New("response isn't in expected form")
)

// Monitor describes required functionality to monitor Ethereum
type Monitor interface {
	Start() error
	Close()
	GetStatus() <-chan string
}

type monitor struct {
	sync.RWMutex
	adminHandler   interfaces.AdminHandler
	depositHandler interfaces.DepositHandler
	eth            interfaces.Ethereum
	eventMap       *objects.EventMap
	db             *db.Database
	cdb            *db.Database
	tickInterval   time.Duration
	timeout        time.Duration
	logger         *logrus.Entry
	cancelChan     chan bool
	statusChan     chan string
	TypeRegistry   *objects.TypeRegistry
	State          *objects.MonitorState
	wg             *sync.WaitGroup
	batchSize      uint64
}

// NewMonitor creates a new Monitor
func NewMonitor(cdb *db.Database,
	db *db.Database,
	adminHandler interfaces.AdminHandler,
	depositHandler interfaces.DepositHandler,
	eth interfaces.Ethereum,
	tickInterval time.Duration,
	timeout time.Duration,
	batchSize uint64) (*monitor, error) {

	logger := logging.GetLogger("monitor").WithFields(logrus.Fields{
		"Interval": tickInterval.String(),
		"Timeout":  timeout.String(),
	})

	// Type registry is used to bidirectionally map a type name string to it's reflect.Type
	// -- This lets us use a wrapper class and unmarshal something where we don't know its type
	//    in advance.
	tr := &objects.TypeRegistry{}

	tr.RegisterInstanceType(&dkgtasks.CompletionTask{})
	tr.RegisterInstanceType(&dkgtasks.DisputeShareDistributionTask{})
	tr.RegisterInstanceType(&dkgtasks.DisputeMissingShareDistributionTask{})
	tr.RegisterInstanceType(&dkgtasks.DisputeMissingKeySharesTask{})
	tr.RegisterInstanceType(&dkgtasks.DisputeMissingGPKjTask{})
	tr.RegisterInstanceType(&dkgtasks.DisputeGPKjTask{})
	tr.RegisterInstanceType(&dkgtasks.GPKjSubmissionTask{})
	tr.RegisterInstanceType(&dkgtasks.KeyshareSubmissionTask{})
	tr.RegisterInstanceType(&dkgtasks.MPKSubmissionTask{})
	tr.RegisterInstanceType(&dkgtasks.PlaceHolder{})
	tr.RegisterInstanceType(&dkgtasks.RegisterTask{})
	tr.RegisterInstanceType(&dkgtasks.DisputeMissingRegistrationTask{})
	tr.RegisterInstanceType(&dkgtasks.ShareDistributionTask{})
	tr.RegisterInstanceType(&tasks.SnapshotTask{})

	eventMap := objects.NewEventMap()
	err := SetupEventMap(eventMap, cdb, adminHandler, depositHandler)
	if err != nil {
		return nil, err
	}

	wg := new(sync.WaitGroup)

	schedule := objects.NewSequentialSchedule(tr, adminHandler)
	dkgState := objects.NewDkgState(eth.GetDefaultAccount())
	State := objects.NewMonitorState(dkgState, schedule)

	adminHandler.RegisterSnapshotCallback(func(bh *objs.BlockHeader) error {
		ctx, cf := context.WithTimeout(context.Background(), timeout)
		defer cf()

		logger.Info("Entering snapshot callback")
		return PersistSnapshot(ctx, wg, eth, logger, bh, cdb, schedule)
	})

	return &monitor{
		adminHandler:   adminHandler,
		depositHandler: depositHandler,
		eth:            eth,
		eventMap:       eventMap,
		cdb:            cdb,
		db:             db,
		TypeRegistry:   tr,
		logger:         logger,
		tickInterval:   tickInterval,
		timeout:        timeout,
		cancelChan:     make(chan bool, 1),
		statusChan:     make(chan string, 1),
		State:          State,
		wg:             wg,
		batchSize:      batchSize,
	}, nil

}

func (mon *monitor) LoadState() error {

	mon.Lock()
	defer mon.Unlock()

	if err := mon.db.View(func(txn *badger.Txn) error {
		keyLabel := fmt.Sprintf("%x", getStateKey())
		mon.logger.WithField("Key", keyLabel).Infof("Looking up state")
		rawData, err := utils.GetValue(txn, getStateKey())
		if err != nil {
			return err
		}
		// TODO: Cleanup loaded obj, this is a memory / storage leak
		err = json.Unmarshal(rawData, mon)
		if err != nil {
			return err
		}

		return nil
	}); err != nil {
		return err
	}

	return nil

}

func (mon *monitor) PersistState() error {

	mon.Lock()
	defer mon.Unlock()

	rawData, err := json.Marshal(mon)
	if err != nil {
		return err
	}

	err = mon.db.Update(func(txn *badger.Txn) error {
		keyLabel := fmt.Sprintf("%x", getStateKey())
		mon.logger.WithField("Key", keyLabel).Infof("Saving state")
		if err := utils.SetValue(txn, getStateKey(), rawData); err != nil {
			mon.logger.Error("Failed to set Value")
			return err
		}
		return nil
	})
	if err != nil {
		return err
	}

	if err := mon.db.Sync(); err != nil {
		mon.logger.Error("Failed to set sync")
		return err
	}

	return nil
}

func (mon *monitor) GetStatus() <-chan string {
	return mon.statusChan
}

func (mon *monitor) Close() {
	mon.cancelChan <- true
}

// Start starts the event loop
func (mon *monitor) Start() error {

	logger := mon.logger

	// Load or create initial State
	logger.Info(strings.Repeat("-", 80))
	startingBlock := config.Configuration.Ethereum.StartingBlock
	err := mon.LoadState()
	if err != nil {
		logger.Warnf("could not find previous State: %v", err)
		if err != badger.ErrKeyNotFound {
			return err
		}

		logger.Info("Setting initial State to defaults...")

		mon.State.HighestBlockFinalized = startingBlock
		mon.State.HighestBlockProcessed = startingBlock
	}

	if startingBlock > mon.State.HighestBlockProcessed {
		logger.WithFields(logrus.Fields{
			"StartingBlock":         startingBlock,
			"HighestBlockProcessed": mon.State.HighestBlockProcessed}).
			Info("Overriding highest block processed due to config")
		mon.State.HighestBlockProcessed = startingBlock
	}

	if startingBlock > mon.State.HighestBlockFinalized {
		logger.WithFields(logrus.Fields{
			"StartingBlock":         startingBlock,
			"HighestBlockFinalized": mon.State.HighestBlockFinalized}).
			Info("Overriding highest block finalized due to config")
		mon.State.HighestBlockFinalized = startingBlock
	}

	mon.State.EndpointInSync = false
	logger.Info("Current State:")
	logger.Infof("...Ethereum in sync: %v", mon.State.EthereumInSync)
	logger.Infof("...Highest block finalized: %v", mon.State.HighestBlockFinalized)
	logger.Infof("...Highest block processed: %v", mon.State.HighestBlockProcessed)
	logger.Infof("...Monitor tick interval: %v", mon.tickInterval.String())
	logger.Info(strings.Repeat("-", 80))
	logger.Infof("Current Tasks: %v", len(mon.State.Schedule.Ranges))
	for id, block := range mon.State.Schedule.Ranges {
		taskName, _ := objects.GetNameType(block.Task)
		logger.Infof("...ID: %v Name: %v Between: %v and %v", id, taskName, block.Start, block.End)
	}
	logger.Info(strings.Repeat("-", 80))

	mon.cancelChan = make(chan bool)
	mon.wg.Add(1)
	go mon.eventLoop(mon.wg, logger, mon.cancelChan)
	return nil
}

func (mon *monitor) eventLoop(wg *sync.WaitGroup, logger *logrus.Entry, cancelChan <-chan bool) {

	defer wg.Done()
	gcTimer := time.After(time.Second * constants.MonDBGCFreq)
	for {
		ctx, cf := context.WithTimeout(context.Background(), mon.timeout)
		tock := mon.tickInterval
		bmax := max(mon.State.HighestBlockFinalized, mon.State.HighestBlockProcessed)
		bmin := min(mon.State.HighestBlockFinalized, mon.State.HighestBlockProcessed)
		if !(bmax-bmin < mon.batchSize) {
			tock = time.Millisecond * 100
		}
		select {
		case <-gcTimer:
			err := mon.db.DB().RunValueLogGC(constants.BadgerDiscardRatio) 
			if err != nil {
				logger.Errorf("Failed to run value log GC: %v", err)
			}
			gcTimer = time.After(time.Second * constants.MonDBGCFreq)
		case <-cancelChan:
			mon.logger.Warnf("Received cancel request for event loop.")
			cf()
			return
		case tick := <-time.After(tock):
			mon.logger.WithTime(tick).Debug("Tick")

			oldMonitorState := mon.State.Clone()

			persistMonitorCB := func() {
				err := mon.PersistState()
				if err != nil {
					logger.Errorf("Failed to persist State after MonitorTick(...): %v", err)
				}
			}

			if err := MonitorTick(ctx, cf, wg, mon.eth, mon.State, mon.logger, mon.eventMap, mon.adminHandler, mon.batchSize, persistMonitorCB); err != nil {
				logger.Errorf("Failed MonitorTick(...): %v", err)
			}

			diff, shouldWrite := oldMonitorState.Diff(mon.State)

			if shouldWrite {
				if err := mon.PersistState(); err != nil {
					logger.Errorf("Failed to persist State after MonitorTick(...): %v", err)
				}
			}

			select {
			case mon.statusChan <- diff:
			default:
			}
		}
	}
}

func (m *monitor) MarshalJSON() ([]byte, error) {
	m.State.RLock()
	defer m.State.RUnlock()
	m.State.EthDKG.RLock()
	defer m.State.EthDKG.RUnlock()
	rawData, err := json.Marshal(m.State)

	if err != nil {
		return nil, fmt.Errorf("could not marshal state: %v", err)
	}

	return rawData, nil
}

func (m *monitor) UnmarshalJSON(raw []byte) error {
	err := json.Unmarshal(raw, m.State)
	if err != nil {
		if m.State.Schedule != nil {
			m.State.Schedule.Initialize(m.TypeRegistry, m.adminHandler)
			// TODO: VERIFY ALL TASKS SHOULD NOT BE RE-STARTED HERE
			return nil
		}
	}
	return err
}

// MonitorTick using existing monitorState and incrementally updates it based on current State of Ethereum endpoint
func MonitorTick(ctx context.Context, cf context.CancelFunc, wg *sync.WaitGroup, eth interfaces.Ethereum, monitorState *objects.MonitorState, logger *logrus.Entry,
	eventMap *objects.EventMap, adminHandler interfaces.AdminHandler, batchSize uint64, persistMonitorCB func()) error {

	defer cf()
	logger = logger.WithFields(logrus.Fields{
		"Method":         "MonitorTick",
		"EndpointInSync": monitorState.EndpointInSync,
		"EthereumInSync": monitorState.EthereumInSync})

	c := eth.Contracts()
	addresses := []common.Address{c.EthdkgAddress(), c.SnapshotsAddress(), c.BTokenAddress()}

	// 1. Check if our Ethereum endpoint is sync with sufficient peers
	inSync, peerCount, err := EndpointInSync(ctx, eth, logger)
	ethInSyncBefore := monitorState.EthereumInSync
	monitorState.EndpointInSync = inSync
	bmax := max(monitorState.HighestBlockFinalized, monitorState.HighestBlockProcessed)
	bmin := min(monitorState.HighestBlockFinalized, monitorState.HighestBlockProcessed)
	monitorState.EthereumInSync = bmax-bmin < 2 && monitorState.EndpointInSync
	if ethInSyncBefore != monitorState.EthereumInSync {
		adminHandler.SetSynchronized(monitorState.EthereumInSync)
	}
	if err != nil {
		monitorState.CommunicationFailures++

		logger.WithField("CommunicationFailures", monitorState.CommunicationFailures).
			WithField("Error", err).
			Warn("EndpointInSync() Failed")

		if monitorState.CommunicationFailures >= uint32(eth.RetryCount()) {
			monitorState.EndpointInSync = false
		}
		return nil
	}

	if peerCount < uint32(config.Configuration.Ethereum.EndpointMinimumPeers) {
		return nil
	}

	// 2. Check what the latest finalized block number is
	finalized, err := eth.GetFinalizedHeight(ctx)
	if err != nil {
		return err
	}

	monitorState.CommunicationFailures = 0
	monitorState.PeerCount = peerCount
	monitorState.EndpointInSync = inSync
	monitorState.HighestBlockFinalized = finalized

	// 3. Grab up to the next _batch size_ unprocessed block(s)
	processed := monitorState.HighestBlockProcessed
	if processed >= finalized {
		return nil
	}

	lastBlock := uint64(0)
	remaining := finalized - processed
	if remaining <= batchSize {
		lastBlock = processed + remaining
	} else {
		lastBlock = processed + batchSize
	}

	logsList, err := getLogsConcurrentWithSort(ctx, addresses, eth, processed, lastBlock)
	if err != nil {
		return err
	}
	// set the current block initial value
	// this value is incremented at head of
	// each loop iteration, so it is initialized
	// as one less than the expected value at this
	// point
	currentBlock := processed

	for i := 0; i < len(logsList); i++ {
		currentBlock++
		logEntry := logger.WithField("Block", currentBlock)

		logs := logsList[i]

		currentBlock, err = ProcessEvents(eth, monitorState, logs, logger, currentBlock, eventMap)
		var forceExit bool
		if err != nil {
			if !errors.Is(err, context.DeadlineExceeded) {
				return err
			}
			forceExit = true
		}

		// Check if any tasks are scheduled
		logEntry.Debug("Looking for scheduled task")
		uuid, err := monitorState.Schedule.Find(currentBlock)
		if err == nil {
			isRunning, err := monitorState.Schedule.IsRunning(uuid)
			if err != nil {
				return err
			}

			if !isRunning {

				task, err := monitorState.Schedule.Retrieve(uuid)
				if err != nil {
					return err
				}

				taskName, _ := objects.GetNameType(task)

				log := logEntry.WithFields(logrus.Fields{
					"TaskID":   uuid.String(),
					"TaskName": taskName})

				onFinishCB := func() {
					err := monitorState.Schedule.SetRunning(uuid, false)
					if err != nil {
						logEntry.WithError(err).Error("Failed to set task to not running")
					}
					err = monitorState.Schedule.Remove(uuid)
					if err != nil {
						logEntry.WithError(err).Error("Failed to remove task from schedule")
					}
				}
				err = tasks.StartTask(log, wg, eth, task, persistMonitorCB, onFinishCB)
				if err != nil {
					return err
				}
				err = monitorState.Schedule.SetRunning(uuid, true)
				if err != nil {
					return err
				}
			}

		} else if err == objects.ErrNothingScheduled {
			logEntry.Debug("No tasks scheduled")
		} else {
			logEntry.Warnf("Error retrieving scheduled task: %v", err)
		}
		processed = currentBlock

		if forceExit {
			break
		}
	}

	// Only after batch is processed do we update monitor State
	monitorState.HighestBlockProcessed = processed
	return nil
}

func ProcessEvents(eth interfaces.Ethereum, monitorState *objects.MonitorState, logs []types.Log, logger *logrus.Entry, currentBlock uint64, eventMap *objects.EventMap) (uint64, error) {
	logEntry := logger.WithField("Block", currentBlock)

	// Check all the logs for an event we want to process
	for _, log := range logs {

		eventID := log.Topics[0].String()
		logEntry := logEntry.WithField("EventID", eventID)

		info, present := eventMap.Lookup(eventID)
		if present {
			logEntry = logEntry.WithField("Event", info.Name)
			if info.Processor != nil {
				err := info.Processor(eth, logEntry, monitorState, log)
				if err != nil {
					logEntry.Errorf("Failed processing event: %v", err)
					return currentBlock - 1, err
				}
			} else {
				panic(fmt.Errorf("no processor configured for %v", info.Name))
			}
		}
	}

	return currentBlock, nil
}

// PersistSnapshot should be registered as a callback and be kicked off automatically by badger when appropriate
func PersistSnapshot(ctx context.Context, wg *sync.WaitGroup, eth interfaces.Ethereum, logger *logrus.Entry, bh *objs.BlockHeader, db *db.Database, scheduler *objects.SequentialSchedule) error {

	if bh == nil {
		return errors.New("invalid blockHeader for snapshot")
	}

	task := tasks.NewSnapshotTask(eth.GetDefaultAccount(), bh, 0, 0)

<<<<<<< HEAD
	scheduler.Schedule(0, 0, task)
=======
	err := tasks.StartTask(logger, wg, eth, task, nil, nil)
	if err != nil {
		return err
	}
>>>>>>> 5f3fdf18

	return nil
}

// EndpointInSync Checks if our endpoint is good to use
// -- This function is different. Because we need to be aware of errors, State is always updated
func EndpointInSync(ctx context.Context, eth interfaces.Ethereum, logger *logrus.Entry) (bool, uint32, error) {

	// Default to assuming everything is awful
	inSync := false
	peerCount := uint32(0)

	// Check if the endpoint is itself still syncing
	syncing, progress, err := eth.GetSyncProgress()
	if err != nil {
		logger.Warnf("Could not check if Ethereum endpoint it still syncing: %v", err)
		return inSync, peerCount, err
	}

	if syncing && progress != nil {
		logger.Debugf("Ethereum endpoint syncing... at block %v of %v.",
			progress.CurrentBlock, progress.HighestBlock)
	}

	peerCount64, err := eth.GetPeerCount(ctx)
	if err != nil {
		return inSync, peerCount, err
	}
	peerCount = uint32(peerCount64)

	// TODO Remove direct reference to config. Specific values should be passed in.
	if !syncing && peerCount >= uint32(config.Configuration.Ethereum.EndpointMinimumPeers) {
		inSync = true
	}

	return inSync, peerCount, err
}

// TODO: Remove from request hot path use memory cache
// persist worker group across execution iterations
type logWork struct {
	isLast    bool
	ctx       context.Context
	block     uint64
	addresses []common.Address
	logs      []types.Log
	err       error
}

type eventSorter struct {
	*sync.Mutex
	wg      *sync.WaitGroup
	pending chan *logWork
	done    map[uint64]*logWork
	eth     interfaces.Ethereum
}

func (es *eventSorter) Start(num uint64) {
	for i := uint64(0); i < num; i++ {
		es.wg.Add(1)
		go es.wrkr()
	}
	es.wg.Wait()
}

func (es *eventSorter) wrkr() {
	defer es.wg.Done()
	for {
		wrk, ok := <-es.pending
		if !ok {
			return
		}
		if wrk.isLast {
			close(es.pending)
			return
		}
		func() {
			for i := 0; i < 10; i++ {
				select {
				case <-wrk.ctx.Done():
					wrk.err = wrk.ctx.Err()
					es.Lock()
					es.done[wrk.block] = wrk
					es.Unlock()
					return
				default:
					logs, err := es.eth.GetEvents(wrk.ctx, wrk.block, wrk.block, wrk.addresses)
					if err == nil {
						wrk.logs = logs
						wrk.err = nil
						es.Lock()
						es.done[wrk.block] = wrk
						es.Unlock()
						return
					}
					select {
					case <-time.After(10 * time.Duration(i) * time.Millisecond):
						// continue trying
					case <-wrk.ctx.Done():
						wrk.err = wrk.ctx.Err()
						es.Lock()
						es.done[wrk.block] = wrk
						es.Unlock()
						return
					}
				}
			}
			wrk.err = errors.New("timeouts exhausted")
			es.Lock()
			es.done[wrk.block] = wrk
		}()
	}
}

func getLogsConcurrentWithSort(ctx context.Context, addresses []common.Address, eth interfaces.Ethereum, processed uint64, lastBlock uint64) ([][]types.Log, error) {
	numworkers := max(min((max(lastBlock, processed)-min(lastBlock, processed))/4, 128), 1)
	wc := make(chan *logWork, 3+numworkers)
	go func() {
		for currentBlock := processed + 1; currentBlock <= lastBlock; currentBlock++ {
			blk := currentBlock
			wc <- &logWork{false, ctx, blk, addresses, nil, nil}
		}
		wc <- &logWork{true, nil, 0, nil, nil, nil}
	}()

	es := &eventSorter{new(sync.Mutex), new(sync.WaitGroup), wc, make(map[uint64]*logWork), eth}
	es.Start(numworkers)

	la := [][]types.Log{}
	for currentBlock := processed + 1; currentBlock <= lastBlock; currentBlock++ {
		if es.done[currentBlock].err != nil {
			return la, nil
		}
		logsO, ok := es.done[currentBlock]
		if !ok {
			return la, nil
		}
		la = append(la, logsO.logs)
	}
	return la, nil
}

func max(a uint64, b uint64) uint64 {
	if a > b {
		return a
	}
	return b
}

func min(a uint64, b uint64) uint64 {
	if a > b {
		return b
	}
	return a
}<|MERGE_RESOLUTION|>--- conflicted
+++ resolved
@@ -271,7 +271,7 @@
 		}
 		select {
 		case <-gcTimer:
-			err := mon.db.DB().RunValueLogGC(constants.BadgerDiscardRatio) 
+			err := mon.db.DB().RunValueLogGC(constants.BadgerDiscardRatio)
 			if err != nil {
 				logger.Errorf("Failed to run value log GC: %v", err)
 			}
@@ -524,14 +524,7 @@
 
 	task := tasks.NewSnapshotTask(eth.GetDefaultAccount(), bh, 0, 0)
 
-<<<<<<< HEAD
 	scheduler.Schedule(0, 0, task)
-=======
-	err := tasks.StartTask(logger, wg, eth, task, nil, nil)
-	if err != nil {
-		return err
-	}
->>>>>>> 5f3fdf18
 
 	return nil
 }
