--- conflicted
+++ resolved
@@ -45,12 +45,8 @@
 	depositHandler interfaces.DepositHandler
 	eth            interfaces.Ethereum
 	eventMap       *objects.EventMap
-<<<<<<< HEAD
-	db             *db.Database
-=======
 	db             Database
 	cdb            *db.Database
->>>>>>> 033f3df8
 	tickInterval   time.Duration
 	timeout        time.Duration
 	logger         *logrus.Entry
@@ -121,14 +117,9 @@
 		depositHandler: depositHandler,
 		eth:            eth,
 		eventMap:       eventMap,
-<<<<<<< HEAD
-		db:             db,
-		TypeRegistry:   tr,
-=======
 		cdb:            cdb,
 		db:             monitorDB,
 		typeRegistry:   tr,
->>>>>>> 033f3df8
 		logger:         logger,
 		tickInterval:   tickInterval,
 		timeout:        timeout,
