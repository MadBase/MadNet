package consensus

import (
	"context"
	"errors"
	"testing"
	"time"

	"github.com/MadBase/MadNet/application/objs"
	"github.com/MadBase/MadNet/config"
	"github.com/MadBase/MadNet/consensus/admin"
	"github.com/MadBase/MadNet/consensus/db"
	"github.com/MadBase/MadNet/consensus/gossip"
	"github.com/MadBase/MadNet/constants"
	mncrypto "github.com/MadBase/MadNet/crypto"
	"github.com/MadBase/MadNet/utils"
	"github.com/stretchr/testify/assert"
)

const (
	timeToStop              = 3 * time.Second
	timeToFail              = timeToStop + 1*time.Second
	initialDelay            = 500 * time.Millisecond
	freq                    = 200 * time.Millisecond
	delayOnConditionFailure = 1 * time.Second
)

func TestSynchronizer_InitAndStart(t *testing.T) {
	defer func() {
		if r := recover(); r != nil {
			t.Errorf("Shouldn't panic")
		}
	}()

	rawDb, err := utils.OpenBadger(context.Background().Done(), "", true)
	assert.Nil(t, err)

	database := &db.Database{}
	database.Init(rawDb)

	tdb, err := utils.OpenBadger(context.Background().Done(), "", true)
	assert.Nil(t, err)

	consAdminHandlers := &admin.Handlers{}
	consAdminHandlers.Init(1, database, mncrypto.Hasher([]byte(config.Configuration.Validator.SymmetricKey)), nil, make([]byte, constants.HashLen), objs.MakeMockStorageGetter())

	sync := &Synchronizer{}
	sync.Init(nil, nil, tdb, nil, &gossip.Handlers{}, nil, nil, nil, consAdminHandlers, nil, objs.MakeMockStorageGetter())
	go stopSync(sync)
	sync.Start()
	select {
	case <-sync.CloseChan():
	case <-time.After(timeToFail):
		t.Errorf("Shouldn't reach this line")
	}
}

func TestSynchronizer_loopWithFn(t *testing.T) {
	defer func() {
		if r := recover(); r != nil {
			t.Errorf("Shouldn't panic")
		}
	}()

	rawDb, err := utils.OpenBadger(context.Background().Done(), "", true)
	assert.Nil(t, err)

	database := &db.Database{}
	database.Init(rawDb)

	consAdminHandlers := &admin.Handlers{}
	consAdminHandlers.Init(1, database, mncrypto.Hasher([]byte(config.Configuration.Validator.SymmetricKey)), nil, make([]byte, constants.HashLen), objs.MakeMockStorageGetter())

	sync := &Synchronizer{}
	sync.Init(nil, nil, nil, nil, &gossip.Handlers{}, nil, nil, nil, consAdminHandlers, nil, objs.MakeMockStorageGetter())

	loopFnOk := newLoopConfig().
		withName("loopFnOk").
		withInitialDelay(initialDelay).
		withFn(func() error { return nil }).
		withFreq(freq).
		withDelayOnConditionFailure(delayOnConditionFailure)
	sync.wg.Add(1)
	go sync.loop(loopFnOk)

	loopFnErr := newLoopConfig().
		withName("loopFnErr").
		withInitialDelay(initialDelay).
		withFn(func() error { return errors.New("fn error") }).
		withFreq(freq).
		withDelayOnConditionFailure(delayOnConditionFailure)
	sync.wg.Add(1)
	go sync.loop(loopFnErr)

	go stopSync(sync)

	select {
	case <-sync.CloseChan():
	case <-time.After(timeToFail):
		t.Errorf("Shouldn't reach this line")
	}
}

func TestSynchronizer_loopWithFn2(t *testing.T) {
	defer func() {
		if r := recover(); r != nil {
			t.Errorf("Shouldn't panic")
		}
	}()

	rawDb, err := utils.OpenBadger(context.Background().Done(), "", true)
	assert.Nil(t, err)

	database := &db.Database{}
	database.Init(rawDb)

	consAdminHandlers := &admin.Handlers{}
	consAdminHandlers.Init(1, database, mncrypto.Hasher([]byte(config.Configuration.Validator.SymmetricKey)), nil, make([]byte, constants.HashLen), objs.MakeMockStorageGetter())

	sync := &Synchronizer{}
	sync.Init(nil, nil, nil, nil, &gossip.Handlers{}, nil, nil, nil, consAdminHandlers, nil, objs.MakeMockStorageGetter())

	loopFnOk := newLoopConfig().
		withName("loopFnOk").
		withInitialDelay(initialDelay).
		withFn2(func() (bool, error) { return true, nil }, func(bool) {}).
		withFreq(freq).
		withDelayOnConditionFailure(delayOnConditionFailure)
	sync.wg.Add(1)
	go sync.loop(loopFnOk)

	loopFnErr := newLoopConfig().
		withName("loopFnErr").
		withInitialDelay(initialDelay).
		withFn2(func() (bool, error) { return false, errors.New("fn2 error") }, func(bool) {}).
		withFreq(freq).
		withDelayOnConditionFailure(delayOnConditionFailure)
	sync.wg.Add(1)
	go sync.loop(loopFnErr)

	go stopSync(sync)

	select {
	case <-sync.CloseChan():
	case <-time.After(timeToFail):
		t.Errorf("Shouldn't reach this line")
	}
}

func TestSynchronizer_loopWithLockedCondition(t *testing.T) {
	defer func() {
		if r := recover(); r != nil {
			t.Errorf("Shouldn't panic")
		}
	}()

	rawDb, err := utils.OpenBadger(context.Background().Done(), "", true)
	assert.Nil(t, err)

	database := &db.Database{}
	database.Init(rawDb)

	consAdminHandlers := &admin.Handlers{}
	consAdminHandlers.Init(1, database, mncrypto.Hasher([]byte(config.Configuration.Validator.SymmetricKey)), nil, make([]byte, constants.HashLen), objs.MakeMockStorageGetter())

	sync := &Synchronizer{}
	sync.Init(nil, nil, nil, nil, &gossip.Handlers{}, nil, nil, nil, consAdminHandlers, nil, objs.MakeMockStorageGetter())

	loopLC := newLoopConfig().
		withName("loopLC").
		withInitialDelay(initialDelay).
		withFreq(freq).
		withDelayOnConditionFailure(delayOnConditionFailure).
		withLock().
		withLockedCondition(sync.isClosing)
	sync.wg.Add(1)
	go sync.loop(loopLC)

	go stopSync(sync)

	sync.initialized = newSetOnceVar(func() bool { return true })
	sync.ethSyncDone = newRemoteVar(func() bool { return true })
	sync.peerMinThresh = newRemoteVar(func() bool { return true })
	sync.madSyncDone = &resetVar{condition: true}
	assert.True(t, sync.Safe())

	select {
	case <-sync.CloseChan():
	case <-time.After(timeToFail):
		t.Errorf("Shouldn't reach this line")
	}
}

func TestSynchronizer_SafeOk(t *testing.T) {
	defer func() {
		if r := recover(); r != nil {
			t.Errorf("Shouldn't panic")
		}
	}()

	rawDb, err := utils.OpenBadger(context.Background().Done(), "", true)
	assert.Nil(t, err)

	database := &db.Database{}
	database.Init(rawDb)

	consAdminHandlers := &admin.Handlers{}
	consAdminHandlers.Init(1, database, mncrypto.Hasher([]byte(config.Configuration.Validator.SymmetricKey)), nil, make([]byte, constants.HashLen), objs.MakeMockStorageGetter())

	sync := &Synchronizer{}
	sync.Init(nil, nil, nil, nil, &gossip.Handlers{}, nil, nil, nil, consAdminHandlers, nil, objs.MakeMockStorageGetter())

	go stopSync(sync)
	assert.False(t, sync.Safe())

	sync.initialized = newSetOnceVar(func() bool { return true })
	assert.False(t, sync.Safe())

	sync.ethSyncDone = newRemoteVar(func() bool { return true })
	assert.False(t, sync.Safe())

	madSyncDone := newResetVar()
	madSyncDone.set(true)
	sync.madSyncDone = madSyncDone
	sync.peerMinThresh = newRemoteVar(func() bool { return false })
	assert.False(t, sync.Safe())

	sync.peerMinThresh = newRemoteVar(func() bool { return true })
	assert.True(t, sync.Safe())

	select {
	case <-sync.CloseChan():
	case <-time.After(timeToFail):
		t.Errorf("Shouldn't reach this line")
	}
}

func stopSync(sync *Synchronizer) {
	<-time.After(timeToStop)
	sync.Stop()
<<<<<<< HEAD

=======
>>>>>>> cf37d5a4
}<|MERGE_RESOLUTION|>--- conflicted
+++ resolved
@@ -238,8 +238,4 @@
 func stopSync(sync *Synchronizer) {
 	<-time.After(timeToStop)
 	sync.Stop()
-<<<<<<< HEAD
-
-=======
->>>>>>> cf37d5a4
 }