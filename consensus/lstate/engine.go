package lstate

import (
	"bytes"
	"context"
	"errors"
	"fmt"

	"github.com/MadBase/MadNet/consensus/admin"
	"github.com/MadBase/MadNet/consensus/db"
	"github.com/MadBase/MadNet/consensus/dman"
	"github.com/MadBase/MadNet/consensus/objs"
	"github.com/MadBase/MadNet/consensus/request"
	"github.com/MadBase/MadNet/constants"
	"github.com/MadBase/MadNet/crypto"
	"github.com/MadBase/MadNet/dynamics"
	"github.com/MadBase/MadNet/errorz"
	"github.com/MadBase/MadNet/interfaces"
	"github.com/MadBase/MadNet/logging"
	"github.com/MadBase/MadNet/utils"
	"github.com/dgraph-io/badger/v2"
	"github.com/sirupsen/logrus"
)

// Engine is the consensus algorithm parent object.
type Engine struct {
	ctx       context.Context
	cancelCtx func()

	database *db.Database
	sstore   *Store

	RequestBus *request.Client
	appHandler interfaces.Application

	logger     *logrus.Logger
	secpSigner *crypto.Secp256k1Signer
	bnSigner   *crypto.BNGroupSigner

	AdminBus *admin.Handlers

	fastSync *SnapShotManager

	ethAcct []byte
	EthPubk []byte

	storage dynamics.StorageGetter

	dm *dman.DMan
}

// Init will initialize the Consensus Engine and all sub modules
func (ce *Engine) Init(database *db.Database, dm *dman.DMan, app interfaces.Application, signer *crypto.Secp256k1Signer, adminHandlers *admin.Handlers, publicKey []byte, rbusClient *request.Client, storage dynamics.StorageGetter) {
	background := context.Background()
	ctx, cf := context.WithCancel(background)
	ce.cancelCtx = cf
	ce.ctx = ctx
	ce.secpSigner = signer
	ce.database = database
	ce.AdminBus = adminHandlers
	ce.EthPubk = publicKey
	ce.RequestBus = rbusClient
	ce.appHandler = app
	ce.sstore = &Store{}
	ce.sstore.Init(database)
	ce.dm = dm
	if len(ce.EthPubk) > 0 {
		ce.ethAcct = crypto.GetAccount(ce.EthPubk)
	}
	ce.logger = logging.GetLogger(constants.LoggerConsensus)
	ce.fastSync = &SnapShotManager{
		appHandler: app,
		requestBus: ce.RequestBus,
	}
	ce.storage = storage
	ce.fastSync.Init(database, storage)
}

// Status updates the status of the consensus engine
func (ce *Engine) Status(status map[string]interface{}) (map[string]interface{}, error) {
	var rs *RoundStates
	err := ce.database.View(func(txn *badger.Txn) error {
		rss, err := ce.sstore.LoadLocalState(txn)
		if err != nil {
			return err
		}
		rs = rss
		return nil
	})
	if err != nil {
		return nil, err
	}
	bhsh, err := rs.OwnState.SyncToBH.BlockHash()
	if err != nil {
		return nil, err
	}
	if rs.OwnState.MaxBHSeen.BClaims.Height-rs.OwnState.SyncToBH.BClaims.Height < 2 {
		status[constants.StatusBlkRnd] = fmt.Sprintf("%d/%d", rs.OwnState.SyncToBH.BClaims.Height, rs.OwnRoundState().RCert.RClaims.Round)
		status[constants.StatusBlkHsh] = fmt.Sprintf("%x..%x", bhsh[0:2], bhsh[len(bhsh)-2:])
		status[constants.StatusTxCt] = rs.OwnState.SyncToBH.BClaims.TxCount
		return status, nil
	}
	status[constants.StatusBlkRnd] = fmt.Sprintf("%d/%v", rs.OwnState.MaxBHSeen.BClaims.Height, "-")
	status[constants.StatusBlkHsh] = fmt.Sprintf("%x..%x", bhsh[0:2], bhsh[len(bhsh)-2:])
	status[constants.StatusSyncToBlk] = fmt.Sprintf("%d", rs.OwnState.SyncToBH.BClaims.Height)
	return status, nil
}

// UpdateLocalState updates the local state of the consensus engine
func (ce *Engine) UpdateLocalState() (bool, error) {
	isSync := true
	updateLocalState := true
	err := ce.database.Update(func(txn *badger.Txn) error {
		ownState, err := ce.database.GetOwnState(txn)
		if err != nil {
			return err
		}
		bHeight := ownState.SyncToBH.BClaims.Height
		rHeight := ownState.SyncToBH.BClaims.Height + 1
		if bHeight%constants.EpochLength == 0 {
			safe, err := ce.database.GetSafeToProceed(txn, rHeight)
			if err != nil {
				utils.DebugTrace(ce.logger, err)
				return err
			}
			if !safe {
				utils.DebugTrace(ce.logger, nil, "Waiting snapshot completion")
				updateLocalState = false
			} else {
<<<<<<< HEAD
				// if it's safe to proceed, we update ownState with the latest
				// state
=======
				// if it's safe to proceed, we update ownState with the latest state
>>>>>>> cf37d5a4
				ownState, err := ce.database.GetOwnState(txn)
				if err != nil {
					return err
				}
				bHeight = ownState.SyncToBH.BClaims.Height
				rHeight = ownState.SyncToBH.BClaims.Height + 1
			}
		}
		ownValidatingState, err := ce.database.GetOwnValidatingState(txn)
		if err != nil {
			return err
		}
		err = ce.dm.FlushCacheToDisk(txn, bHeight)
		if err != nil {
			return err
		}
		err = ce.dm.FlushCacheToDisk(txn, rHeight)
		if err != nil {
			return err
		}
		// Load storage
		err = ce.storage.LoadStorage(txn, utils.Epoch(rHeight))
		if err != nil {
			utils.DebugTrace(ce.logger, err)
			return err
		}
		vs, err := ce.database.GetValidatorSet(txn, rHeight)
		if err != nil {
			return err
		}
		ok, err := ce.updateLoadedObjects(txn, vs, ownState, ownValidatingState)
		if err != nil {
			return err
		}
		if !ok {
			isSync = true
			return nil
		}
		roundState, err := ce.sstore.LoadLocalState(txn)
		if err != nil {
			return err
		}
		// Enter in Sync mode again if we fall more than one block behind;
		if roundState.OwnState.SyncToBH.BClaims.Height+1 <= roundState.OwnState.MaxBHSeen.BClaims.Height {
			isSync = false
			updateLocalState = false
		}
		if updateLocalState {
			ok, err := ce.updateLocalStateInternal(txn, roundState)
			isSync = ok
			if err != nil {
				return err
			}
			err = ce.sstore.WriteState(txn, roundState)
			if err != nil {
				utils.DebugTrace(ce.logger, err)
				return err
			}
		}
		if err := ce.dm.CleanCache(txn, bHeight); err != nil {
			utils.DebugTrace(ce.logger, err)
			return err
		}
		return nil
	})
	if err != nil {
		e := errorz.ErrInvalid{}.New("")
		if !errors.As(err, &e) && err != errorz.ErrMissingTransactions {
			return false, err
		}
		return false, nil
	}
	err = ce.database.Sync()
	if err != nil {
		return false, err
	}
	return isSync, nil
}

////////////////////////////////////////////////////////////////////////////////
////////////////////////////////////////////////////////////////////////////////
////////////////////////////////////////////////////////////////////////////////
////////////////////////////////////////////////////////////////////////////////
////////////////////////////////////////////////////////////////////////////////

// This changes state for local node
// order of ops is as follows:
//
//  check for height jump
//  check for dead block round round jump
//  follow dead block round next round if signed by self
//  follow f+1 other dead block round next round messages
//  do own next height if in dead block round
//  follow a next height from any round in the same height as us
//      this is safe due to how we count next heights to filter
//      dead block round
//  follow a round jump to any non dead block round
//  do a possible next round in same round
//  do a possible precommit/pendingnext in same round
//  do a possible precommit/pendingnext in same round
//  do a possible prevote/pendingprecommit in same round
//  do a possible prevotenil/pendingprecommit in same round
//  do a possible pending prevote
//  do a possible do a proposal if not already proposed and is proposer
//  do nothing if not any of above is true
func (ce *Engine) updateLocalStateInternal(txn *badger.Txn, rs *RoundStates) (bool, error) {
	os := rs.OwnRoundState()

	// extract the round cert for use
	rcert := os.RCert

	// create three vectors that may overlap
	// these vectors sort all current validators by height/round
	// as is determined by their respective rcert
	// these vectors are:
	//  Current height future round
	//  Current height any round
	//  Future height any round
	ChFr := []*objs.RoundState{}
	FH := []*objs.RoundState{}
	for i := 0; i < len(rs.ValidatorSet.Validators); i++ {
		vObj := rs.ValidatorSet.Validators[i]
		vAddr := vObj.VAddr
		vroundState := rs.PeerStateMap[string(vAddr)]
		relationH := objs.RelateH(rcert, vroundState.RCert)
		if relationH == 0 {
			relationHR := objs.RelateHR(rcert, vroundState.RCert)
			if relationHR == -1 {
				ChFr = append(ChFr, vroundState)
			}
		} else if relationH == -1 {
			FH = append(FH, vroundState)
		}
	}

	// if there are ANY peers in a future height, try to follow
	// we should try to follow the max height possible
	if len(FH) > 0 {
		var maxHR *objs.RoundState
		maxHeight := uint32(0)
		for _, vroundState := range FH {
			// only care about round 1 because this is only useful round to perform
			// height jump
			if vroundState.RCert.RClaims.Height > maxHeight && vroundState.RCert.RClaims.Round == 1 {
				maxHR = vroundState
				maxHeight = vroundState.RCert.RClaims.Height
			}
		}
		if maxHR != nil {
			inSync, err := ce.doHeightJumpStep(txn, rs, maxHR.RCert)
			if err != nil {
				utils.DebugTrace(ce.logger, err)
				return false, err
			}
			return inSync, nil
		}
	}
	// at this point no height jump is possible
	// otherwise we would have followed it

	////////////////////////////////////////////////////////////////////////////////

	// look for a round certificate from the dead block round
	// if one exists, we should follow it
	if len(ChFr) > 0 {
		var maxRCert *objs.RCert
		for _, vroundState := range ChFr {
			if vroundState.RCert.RClaims.Round == constants.DEADBLOCKROUND {
				maxRCert = vroundState.RCert
				break
			}
		}
		if maxRCert != nil {
			err := ce.doRoundJump(txn, rs, maxRCert)
			if err != nil {
				utils.DebugTrace(ce.logger, err)
				return false, err
			}
			return true, nil
		}
	}

	// if not a validator check for updates to valid value
	if !rs.IsCurrentValidator() {
		if err := ce.doCheckValidValue(txn, rs); err != nil {
			return false, err
		}
		return len(FH) == 0, nil
	}

	// Below this line node must be a validator to proceed

	// if we have voted for the next round in round preceding the
	// dead block round, goto do next round step
	if rs.OwnRoundState().NextRound != nil {
		if rs.OwnRoundState().NRCurrent(rcert) {
			if rcert.RClaims.Round == constants.DEADBLOCKROUNDNR {
				err := ce.doNextRoundStep(txn, rs)
				if err != nil {
					utils.DebugTrace(ce.logger, err)
					return false, err
				}
				return true, nil
			}
		}
	}

	////////////////////////////////////////////////////////////////////////////////

	// check for next height messages
	// if one exists, follow it
	NHs, _, err := rs.GetCurrentNext()
	if err != nil {
		utils.DebugTrace(ce.logger, err)
		return false, err
	}
	if len(NHs) > 0 && !os.NHCurrent(rcert) {
		err := ce.castNextHeightFromNextHeight(txn, rs, NHs[0])
		if err != nil {
			utils.DebugTrace(ce.logger, err)
			return false, err
		}
		return true, nil
	}
	if len(NHs) > 0 && os.NHCurrent(rcert) {
		err := ce.doNextHeightStep(txn, rs)
		if err != nil {
			utils.DebugTrace(ce.logger, err)
			return false, err
		}
		return true, nil
	}

	// determine if there is a round jump
	// if so, make sure it is the max round possible.
	if len(ChFr) > 0 {
		var maxRCert *objs.RCert
		for _, vroundState := range ChFr {
			if maxRCert == nil {
				maxRCert = vroundState.RCert
			}
			if vroundState.RCert.RClaims.Round > maxRCert.RClaims.Round {
				maxRCert = vroundState.RCert
			}
		}
		err := ce.doRoundJump(txn, rs, maxRCert)
		if err != nil {
			utils.DebugTrace(ce.logger, err)
			return false, err
		}
		return true, nil
	}

	// Ensure that storage has updated values
	proposalStepTO := ce.storage.GetProposalStepTimeout()
	preVoteStepTO := ce.storage.GetPreVoteStepTimeout()
	preCommitStepTO := ce.storage.GetPreCommitStepTimeout()

	// iterate all possibles from nextRound down to proposal
	// and take that action
	ISProposer := rs.LocalIsProposer()
	PCurrent := os.PCurrent(rcert)
	PVCurrent := os.PVCurrent(rcert)
	PVNCurrent := os.PVNCurrent(rcert)
	PCCurrent := os.PCCurrent(rcert)
	PCNCurrent := os.PCNCurrent(rcert)
	NRCurrent := os.NRCurrent(rcert)
	PTOExpired := rs.OwnValidatingState.PTOExpired(proposalStepTO)
	PVTOExpired := rs.OwnValidatingState.PVTOExpired(preVoteStepTO)
	PCTOExpired := rs.OwnValidatingState.PCTOExpired(preCommitStepTO)

	// dispatch to handlers
	if NRCurrent {
		err := ce.doNextRoundStep(txn, rs)
		if err != nil {
			utils.DebugTrace(ce.logger, err)
			return false, err
		}
		return true, nil
	}
	if PCCurrent {
		if PCTOExpired {
			err := ce.doPendingNext(txn, rs)
			if err != nil {
				utils.DebugTrace(ce.logger, err)
				return false, err
			}
			return true, nil
		}
		err := ce.doPreCommitStep(txn, rs)
		if err != nil {
			utils.DebugTrace(ce.logger, err)
			return false, err
		}
		return true, nil
	}
	if PCNCurrent {
		if PCTOExpired {
			err := ce.doPendingNext(txn, rs)
			if err != nil {
				utils.DebugTrace(ce.logger, err)
				return false, err
			}
			return true, nil
		}
		err := ce.doPreCommitNilStep(txn, rs)
		if err != nil {
			utils.DebugTrace(ce.logger, err)
			return false, err
		}
		return true, nil
	}

	if PVCurrent {
		if PVTOExpired {
			err := ce.doPendingPreCommit(txn, rs)
			if err != nil {
				utils.DebugTrace(ce.logger, err)
				return false, err
			}
			return true, nil
		}
		err := ce.doPreVoteStep(txn, rs)
		if err != nil {
			utils.DebugTrace(ce.logger, err)
			return false, err
		}
		return true, nil
	}
	if PVNCurrent {
		if PVTOExpired {
			err := ce.doPendingPreCommit(txn, rs)
			if err != nil {
				utils.DebugTrace(ce.logger, err)
				return false, err
			}
			return true, nil
		}
		err := ce.doPreVoteNilStep(txn, rs)
		if err != nil {
			utils.DebugTrace(ce.logger, err)
			return false, err
		}
		return true, nil
	}
	if PTOExpired {
		err := ce.doPendingPreVoteStep(txn, rs)
		if err != nil {
			utils.DebugTrace(ce.logger, err)
			return false, err
		}
		return true, nil
	}
	if ISProposer && !PCurrent {
		err := ce.doPendingProposalStep(txn, rs)
		if err != nil {
			utils.DebugTrace(ce.logger, err)
			return false, err
		}
		return true, nil
	}
	return true, nil
}

// Sync attempts to synchronize the local state of consensus engine
func (ce *Engine) Sync() (bool, error) {
	// see if sync is done
	// if yes exit
	syncDone := false
	err := ce.database.Update(func(txn *badger.Txn) error {
		ownState, err := ce.database.GetOwnState(txn)
		if err != nil {
			utils.DebugTrace(ce.logger, err)
			return err
		}
		height, _ := objs.ExtractHR(ownState.SyncToBH)
		err = ce.dm.FlushCacheToDisk(txn, height)
		if err != nil {
			utils.DebugTrace(ce.logger, err)
			return err
		}
		vs, err := ce.database.GetValidatorSet(txn, height+1)
		if err != nil {
			utils.DebugTrace(ce.logger, err)
			return err
		}
		vspa, ok, err := ce.database.GetValidatorSetPostApplication(txn, vs.NotBefore)
		if err != nil {
			utils.DebugTrace(ce.logger, err)
			return err
		}
		// Checking if we have to change the validator set for the current
		// height.
		if ok && !bytes.Equal(vspa.GroupKey, vs.GroupKey) {
			if err := ce.AdminBus.AddValidatorSetEdgecase(txn, vspa); err != nil {
				utils.DebugTrace(ce.logger, err)
				return err
			}
			return nil
		}
		rs, err := ce.sstore.LoadLocalState(txn)
		if err != nil {
			if err != badger.ErrKeyNotFound {
				utils.DebugTrace(ce.logger, err)
				return err
			}
			return nil
		}
		err = ce.storage.LoadStorage(txn, utils.Epoch(rs.OwnState.SyncToBH.BClaims.Height+1))
		if err != nil {
			utils.DebugTrace(ce.logger, err)
			return err
		}
		// begin handling logic
		if rs.OwnState.MaxBHSeen.BClaims.Height == rs.OwnState.SyncToBH.BClaims.Height {
			syncDone = true
			return nil
		}
		if rs.OwnState.MaxBHSeen.BClaims.Height > constants.EpochLength*2 {
			if rs.OwnState.SyncToBH.BClaims.Height < rs.OwnState.MaxBHSeen.BClaims.Height-constants.EpochLength*2 {
				epochOfMaxBHSeen := utils.Epoch(rs.OwnState.MaxBHSeen.BClaims.Height)
				canonicalEpoch := epochOfMaxBHSeen - 2
				canonicalSnapShotHeight := canonicalEpoch * constants.EpochLength
				csbh, err := ce.database.GetSnapshotBlockHeader(txn, canonicalSnapShotHeight)
				if err != nil {
					if err != badger.ErrKeyNotFound {
						utils.DebugTrace(ce.logger, err)
						return err
					}
					return errorz.ErrInvalid{}.New("Snapshot header not available for sync")
				}
				fastSyncDone, err := ce.fastSync.Update(txn, csbh)
				if err != nil {
					utils.DebugTrace(ce.logger, err)
					return err
				}
				if fastSyncDone {
					if err := ce.setMostRecentBlockHeaderFastSync(txn, rs, csbh); err != nil {
						utils.DebugTrace(ce.logger, err)
						return err
					}
					err = ce.sstore.WriteState(txn, rs)
					if err != nil {
						utils.DebugTrace(ce.logger, err)
						return err
					}
					return nil
				}
				return nil
			}
		}
		ce.logger.Debugf("SyncOneBH:  MBHS:%v  STBH:%v", rs.OwnState.MaxBHSeen.BClaims.Height, rs.OwnState.SyncToBH.BClaims.Height)
		txs, bh, ok, err := ce.dm.SyncOneBH(txn, rs.OwnState.SyncToBH, rs.OwnState.MaxBHSeen, rs.ValidatorSet)
		if err != nil {
			utils.DebugTrace(ce.logger, err)
			return err
		}
		if ok {
			ok, err = ce.isValid(txn, rs, bh.BClaims.ChainID, bh.BClaims.StateRoot, bh.BClaims.HeaderRoot, txs)
			if err != nil {
				utils.DebugTrace(ce.logger, err)
				return err
			}
			if !ok {
				return nil
			}
			err = ce.setMostRecentBlockHeader(txn, rs, bh)
			if err != nil {
				utils.DebugTrace(ce.logger, err)
				return err
			}
		}
		err = ce.sstore.WriteState(txn, rs)
		if err != nil {
			utils.DebugTrace(ce.logger, err)
			return err
		}
		return nil
	})
	if err != nil {
		e := errorz.ErrInvalid{}.New("")
		if errors.As(err, &e) {
			utils.DebugTrace(ce.logger, err)
			return false, nil
		}
		if err == errorz.ErrMissingTransactions {
			utils.DebugTrace(ce.logger, err)
			return false, nil
		}
		utils.DebugTrace(ce.logger, err)
		return false, err
	}
	if err := ce.database.Sync(); err != nil {
		utils.DebugTrace(ce.logger, err)
		return false, err
	}
	return syncDone, nil
}

// Updates the loaded objects with information that were not applied in the past
// due to the lack of information (e.g a new validator set that was received for
// a block that was not committed to the db yet)
func (ce *Engine) updateLoadedObjects(txn *badger.Txn, vs *objs.ValidatorSet, ownState *objs.OwnState, ownValidatingState *objs.OwnValidatingState) (bool, error) {
	ok := true
	// Checks if we have a new validator set to be applied to this height
	vspa, okpa, err := ce.database.GetValidatorSetPostApplication(txn, vs.NotBefore)
	if err != nil {
		return false, err
	}
	validatorSet := vs
	if okpa && !bytes.Equal(vspa.GroupKey, vs.GroupKey) {
		if err := ce.AdminBus.AddValidatorSetEdgecase(txn, vspa); err != nil {
			return false, err
		}
		ok = false
		// We have to update the validator set after addvalidatorSetEdgeCase
		validatorSet, err = ce.database.GetValidatorSet(txn, ownState.SyncToBH.BClaims.Height+1)
		if err != nil {
			return false, err
		}
	}
	if !bytes.Equal(ce.ethAcct, ownState.VAddr) {
		ownState.VAddr = utils.CopySlice(ce.ethAcct)
		ok = false
	}
	for _, v := range validatorSet.Validators {
		if bytes.Equal(v.VAddr, ownState.VAddr) {
			if !bytes.Equal(validatorSet.GroupKey, ownState.GroupKey) || ce.bnSigner == nil {
				ok = false
				groupShare := utils.CopySlice((v.GroupShare))
				pk, err := ce.AdminBus.GetPrivK(groupShare)
				if err != nil {
					utils.DebugTrace(ce.logger, err)
					return false, nil
				}
				signer := &crypto.BNGroupSigner{}
				err = signer.SetPrivk(pk)
				if err != nil {
					utils.DebugTrace(ce.logger, err)
					return false, nil
				}
				err = signer.SetGroupPubk(validatorSet.GroupKey)
				if err != nil {
					utils.DebugTrace(ce.logger, err)
					return false, err
				}
				ce.bnSigner = signer
				pubk, err := ce.bnSigner.PubkeyShare()
				if err != nil {
					return false, err
				}
				if !bytes.Equal(groupShare, pubk) {
					panic("pubkey mismatch!")
				}
			}
		}
	}
	if !bytes.Equal(validatorSet.GroupKey, ownState.GroupKey) {
		ownState.GroupKey = validatorSet.GroupKey
		ok = false
	}
	if !ok {
		ownValidatingState.SetRoundStarted()
		err = ce.database.SetOwnValidatingState(txn, ownValidatingState)
		if err != nil {
			return false, err
		}
		err = ce.database.SetOwnState(txn, ownState)
		if err != nil {
			return false, err
		}
	}
	return ok, nil
}<|MERGE_RESOLUTION|>--- conflicted
+++ resolved
@@ -127,12 +127,7 @@
 				utils.DebugTrace(ce.logger, nil, "Waiting snapshot completion")
 				updateLocalState = false
 			} else {
-<<<<<<< HEAD
-				// if it's safe to proceed, we update ownState with the latest
-				// state
-=======
 				// if it's safe to proceed, we update ownState with the latest state
->>>>>>> cf37d5a4
 				ownState, err := ce.database.GetOwnState(txn)
 				if err != nil {
 					return err
