ARG VARIANT=1-bullseye
FROM mcr.microsoft.com/vscode/devcontainers/go:0-${VARIANT}

ARG NODE_VERSION="lts/*"
RUN if [ "${NODE_VERSION}" != "none" ]; then su vscode -c ". /usr/local/share/nvm/nvm.sh && nvm install ${NODE_VERSION} 2>&1"; fi

RUN apt-get update && export DEBIAN_FRONTEND=noninteractive && \
    apt-get -y install --no-install-recommends capnproto protobuf-compiler

<<<<<<< HEAD
RUN su vscode -c "go install github.com/MadBase/go-capnproto2/v2/capnpc-go@v2.18.0-custom-schema.1 && \
    go install github.com/derision-test/go-mockgen/cmd/go-mockgen@v1.3.1 && \
    go install golang.org/x/tools/cmd/goimports@v0.1.10  && \
=======
RUN su vscode -c "go install google.golang.org/protobuf/cmd/protoc-gen-go@latest && \
    go install google.golang.org/grpc/cmd/protoc-gen-go-grpc@latest && \
    go install github.com/MadBase/go-capnproto2/v2/capnpc-go@latest && \
    go install github.com/grpc-ecosystem/grpc-gateway/v2/protoc-gen-grpc-gateway@latest && \
    go install github.com/grpc-ecosystem/grpc-gateway/v2/protoc-gen-openapiv2@latest && \
    go install github.com/derision-test/go-mockgen/cmd/go-mockgen@v1.3.1 && \
    go install golang.org/x/tools/cmd/goimports@latest && \
>>>>>>> 5e29f84d
    go install github.com/ethereum/go-ethereum/cmd/abigen@v1.10.16 && \
    go install github.com/vburenin/ifacemaker@v1.2.0 && \
    go install github.com/ethereum/go-ethereum/cmd/ethkey@v1.10.16 && \
    go install github.com/bufbuild/buf/cmd/buf@v1.5.0"<|MERGE_RESOLUTION|>--- conflicted
+++ resolved
@@ -5,21 +5,11 @@
 RUN if [ "${NODE_VERSION}" != "none" ]; then su vscode -c ". /usr/local/share/nvm/nvm.sh && nvm install ${NODE_VERSION} 2>&1"; fi
 
 RUN apt-get update && export DEBIAN_FRONTEND=noninteractive && \
-    apt-get -y install --no-install-recommends capnproto protobuf-compiler
+    apt-get -y install --no-install-recommends capnproto
 
-<<<<<<< HEAD
 RUN su vscode -c "go install github.com/MadBase/go-capnproto2/v2/capnpc-go@v2.18.0-custom-schema.1 && \
     go install github.com/derision-test/go-mockgen/cmd/go-mockgen@v1.3.1 && \
     go install golang.org/x/tools/cmd/goimports@v0.1.10  && \
-=======
-RUN su vscode -c "go install google.golang.org/protobuf/cmd/protoc-gen-go@latest && \
-    go install google.golang.org/grpc/cmd/protoc-gen-go-grpc@latest && \
-    go install github.com/MadBase/go-capnproto2/v2/capnpc-go@latest && \
-    go install github.com/grpc-ecosystem/grpc-gateway/v2/protoc-gen-grpc-gateway@latest && \
-    go install github.com/grpc-ecosystem/grpc-gateway/v2/protoc-gen-openapiv2@latest && \
-    go install github.com/derision-test/go-mockgen/cmd/go-mockgen@v1.3.1 && \
-    go install golang.org/x/tools/cmd/goimports@latest && \
->>>>>>> 5e29f84d
     go install github.com/ethereum/go-ethereum/cmd/abigen@v1.10.16 && \
     go install github.com/vburenin/ifacemaker@v1.2.0 && \
     go install github.com/ethereum/go-ethereum/cmd/ethkey@v1.10.16 && \
